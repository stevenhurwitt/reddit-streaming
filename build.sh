--- conflicted
+++ resolved
@@ -4,17 +4,6 @@
 
 # -- Building the Images
 
-<<<<<<< HEAD
-docker build -f cluster-base.Dockerfile -t cluster-base .
-
-docker build --build-arg spark_version="${SPARK_VERSION}" --build-arg hadoop_version="${HADOOP_VERSION}" -f spark-base.Dockerfile -t spark-base .
-
-docker build -f spark-master.Dockerfile -t spark-master .
-
-docker build -f spark-worker.Dockerfile -t spark-worker .
-
-docker build --build-arg spark_version="${SPARK_VERSION}" --build-arg jupyterlab_version="${JUPYTERLAB_VERSION}" -f jupyterlab.Dockerfile -t jupyterlab .
-=======
 docker build \
   -f cluster-base.Dockerfile \
   -t stevenhurwitt/cluster-base .
@@ -38,4 +27,3 @@
   --build-arg jupyterlab_version="${JUPYTERLAB_VERSION}" \
   -f jupyterlab.Dockerfile \
   -t stevenhurwitt/jupyterlab .
->>>>>>> 7ea78599
