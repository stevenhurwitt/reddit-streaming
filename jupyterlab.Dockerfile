--- conflicted
+++ resolved
@@ -8,12 +8,6 @@
 
 COPY ./redditStreaming/ ${SHARED_WORKSPACE}/redditStreaming/
 
-<<<<<<< HEAD
-=======
-# RUN apt-get install awscli && \
-  #   snap install terraform
-
->>>>>>> 345dc93a
 # base python
 RUN apt-get update -y && \
     apt-get install -y python3-dev python3-distutils python3-setuptools && \
