--- conflicted
+++ resolved
@@ -9,15 +9,7 @@
   },
   {
    "cell_type": "code",
-<<<<<<< HEAD
-   "execution_count": 5,
-=======
-   "execution_count": 2,
->>>>>>> 6c3e47b6
-   "metadata": {},
-   "outputs": [
-    {
-     "name": "stdout",
+   "metadata": {},
      "output_type": "stream",
      "text": [
       "Looking in indexes: https://pypi.org/simple, https://www.piwheels.org/simple\n",
@@ -32,11 +24,7 @@
   },
   {
    "cell_type": "code",
-<<<<<<< HEAD
    "execution_count": 6,
-=======
-   "execution_count": 3,
->>>>>>> 6c3e47b6
    "metadata": {},
    "outputs": [
     {
@@ -114,11 +102,7 @@
   },
   {
    "cell_type": "code",
-<<<<<<< HEAD
    "execution_count": 7,
-=======
-   "execution_count": 10,
->>>>>>> 6c3e47b6
    "metadata": {},
    "outputs": [
     {
