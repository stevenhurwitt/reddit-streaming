{
    "cells": [
        {
            "cell_type": "markdown",
            "metadata": {
                "azdata_cell_guid": "ad00c8cb-3c7c-4b3c-9b7b-90d363a11400"
            },
            "source": [
                "# database upload"
            ]
        },
        {
            "cell_type": "code",
            "execution_count": 40,
            "metadata": {
                "azdata_cell_guid": "ae72a8bf-4240-4823-8ecb-6adc23ce1ae9",
                "language": "sql"
            },
            "outputs": [
                {
                    "name": "stdout",
                    "output_type": "stream",
                    "text": [
                        "imported modules.\n"
                    ]
                }
            ],
            "source": [
                "from pyspark.sql import SparkSession\n",
                "from pyspark.sql.types import *\n",
                "from pyspark.sql.functions import *\n",
                "import psycopg2\n",
                "import datetime as dt\n",
                "from delta import *\n",
                "import boto3\n",
                "import pprint\n",
                "import yaml\n",
                "import time\n",
                "import json\n",
                "import sys\n",
                "import ast\n",
                "import os\n",
                "\n",
                "pp = pprint.PrettyPrinter(indent = 1)\n",
                "print(\"imported modules.\")"
            ]
        },
        {
<<<<<<< HEAD
            "cell_type": "code",
            "source": [
                "select * from reddit.aws limit 20"
            ],
            "metadata": {
                "language": "sql",
                "azdata_cell_guid": "c454d03e-268a-4aac-8aaa-3a7b1c8cc5c9"
            },
            "outputs": [
                {
                    "output_type": "display_data",
                    "data": {
                        "text/html": "(0 row(s) affected)"
                    },
                    "metadata": {}
                },
                {
                    "output_type": "display_data",
                    "data": {
                        "text/html": "Total execution time: 00:00:01.199"
                    },
                    "metadata": {}
                },
                {
                    "output_type": "execute_result",
                    "metadata": {},
                    "execution_count": 1,
                    "data": {
                        "application/vnd.dataresource+json": {
                            "schema": {
                                "fields": [
                                    {
                                        "name": "approved_at_utc"
                                    },
                                    {
                                        "name": "subreddit"
                                    },
                                    {
                                        "name": "selftext"
                                    },
                                    {
                                        "name": "author_fullname"
                                    },
                                    {
                                        "name": "saved"
                                    },
                                    {
                                        "name": "mod_reason_title"
                                    },
                                    {
                                        "name": "gilded"
                                    },
                                    {
                                        "name": "clicked"
                                    },
                                    {
                                        "name": "title"
                                    },
                                    {
                                        "name": "subreddit_name_prefixed"
                                    },
                                    {
                                        "name": "hidden"
                                    },
                                    {
                                        "name": "pwls"
                                    },
                                    {
                                        "name": "link_flair_css_class"
                                    },
                                    {
                                        "name": "downs"
                                    },
                                    {
                                        "name": "thumbnail_height"
                                    },
                                    {
                                        "name": "top_awarded_type"
                                    },
                                    {
                                        "name": "hide_score"
                                    },
                                    {
                                        "name": "name"
                                    },
                                    {
                                        "name": "quarantine"
                                    },
                                    {
                                        "name": "link_flair_text_color"
                                    },
                                    {
                                        "name": "upvote_ratio"
                                    },
                                    {
                                        "name": "author_flair_background_color"
                                    },
                                    {
                                        "name": "ups"
                                    },
                                    {
                                        "name": "total_awards_received"
                                    },
                                    {
                                        "name": "thumbnail_width"
                                    },
                                    {
                                        "name": "author_flair_template_id"
                                    },
                                    {
                                        "name": "is_original_content"
                                    },
                                    {
                                        "name": "secure_media"
                                    },
                                    {
                                        "name": "is_reddit_media_domain"
                                    },
                                    {
                                        "name": "is_meta"
                                    },
                                    {
                                        "name": "category"
                                    },
                                    {
                                        "name": "link_flair_text"
                                    },
                                    {
                                        "name": "can_mod_post"
                                    },
                                    {
                                        "name": "score"
                                    },
                                    {
                                        "name": "approved_by"
                                    },
                                    {
                                        "name": "is_created_from_ads_ui"
                                    },
                                    {
                                        "name": "author_premium"
                                    },
                                    {
                                        "name": "thumbnail"
                                    },
                                    {
                                        "name": "edited"
                                    },
                                    {
                                        "name": "author_flair_css_class"
                                    },
                                    {
                                        "name": "post_hint"
                                    },
                                    {
                                        "name": "content_categories"
                                    },
                                    {
                                        "name": "is_self"
                                    },
                                    {
                                        "name": "subreddit_type"
                                    },
                                    {
                                        "name": "created"
                                    },
                                    {
                                        "name": "link_flair_type"
                                    },
                                    {
                                        "name": "wls"
                                    },
                                    {
                                        "name": "removed_by_category"
                                    },
                                    {
                                        "name": "banned_by"
                                    },
                                    {
                                        "name": "author_flair_type"
                                    },
                                    {
                                        "name": "domain"
                                    },
                                    {
                                        "name": "allow_live_comments"
                                    },
                                    {
                                        "name": "selftext_html"
                                    },
                                    {
                                        "name": "likes"
                                    },
                                    {
                                        "name": "suggested_sort"
                                    },
                                    {
                                        "name": "banned_at_utc"
                                    },
                                    {
                                        "name": "url_overridden_by_dest"
                                    },
                                    {
                                        "name": "view_count"
                                    },
                                    {
                                        "name": "archived"
                                    },
                                    {
                                        "name": "no_follow"
                                    },
                                    {
                                        "name": "is_crosspostable"
                                    },
                                    {
                                        "name": "pinned"
                                    },
                                    {
                                        "name": "over_18"
                                    },
                                    {
                                        "name": "media_only"
                                    },
                                    {
                                        "name": "link_flair_template_id"
                                    },
                                    {
                                        "name": "can_gild"
                                    },
                                    {
                                        "name": "spoiler"
                                    },
                                    {
                                        "name": "locked"
                                    },
                                    {
                                        "name": "author_flair_text"
                                    },
                                    {
                                        "name": "visited"
                                    },
                                    {
                                        "name": "removed_by"
                                    },
                                    {
                                        "name": "mod_note"
                                    },
                                    {
                                        "name": "distinguished"
                                    },
                                    {
                                        "name": "subreddit_id"
                                    },
                                    {
                                        "name": "author_is_blocked"
                                    },
                                    {
                                        "name": "mod_reason_by"
                                    },
                                    {
                                        "name": "num_reports"
                                    },
                                    {
                                        "name": "removal_reason"
                                    },
                                    {
                                        "name": "link_flair_background_color"
                                    },
                                    {
                                        "name": "id"
                                    },
                                    {
                                        "name": "is_robot_indexable"
                                    },
                                    {
                                        "name": "report_reasons"
                                    },
                                    {
                                        "name": "author"
                                    },
                                    {
                                        "name": "discussion_type"
                                    },
                                    {
                                        "name": "num_comments"
                                    },
                                    {
                                        "name": "send_replies"
                                    },
                                    {
                                        "name": "whitelist_status"
                                    },
                                    {
                                        "name": "contest_mode"
                                    },
                                    {
                                        "name": "author_patreon_flair"
                                    },
                                    {
                                        "name": "author_flair_text_color"
                                    },
                                    {
                                        "name": "permalink"
                                    },
                                    {
                                        "name": "parent_whitelist_status"
                                    },
                                    {
                                        "name": "stickied"
                                    },
                                    {
                                        "name": "url"
                                    },
                                    {
                                        "name": "subreddit_subscribers"
                                    },
                                    {
                                        "name": "created_utc"
                                    },
                                    {
                                        "name": "num_crossposts"
                                    },
                                    {
                                        "name": "media"
                                    },
                                    {
                                        "name": "is_video"
                                    },
                                    {
                                        "name": "date"
                                    },
                                    {
                                        "name": "year"
                                    },
                                    {
                                        "name": "month"
                                    },
                                    {
                                        "name": "day"
                                    }
                                ]
                            },
                            "data": []
                        },
                        "text/html": [
                            "<table>",
                            "<tr><th>approved_at_utc</th><th>subreddit</th><th>selftext</th><th>author_fullname</th><th>saved</th><th>mod_reason_title</th><th>gilded</th><th>clicked</th><th>title</th><th>subreddit_name_prefixed</th><th>hidden</th><th>pwls</th><th>link_flair_css_class</th><th>downs</th><th>thumbnail_height</th><th>top_awarded_type</th><th>hide_score</th><th>name</th><th>quarantine</th><th>link_flair_text_color</th><th>upvote_ratio</th><th>author_flair_background_color</th><th>ups</th><th>total_awards_received</th><th>thumbnail_width</th><th>author_flair_template_id</th><th>is_original_content</th><th>secure_media</th><th>is_reddit_media_domain</th><th>is_meta</th><th>category</th><th>link_flair_text</th><th>can_mod_post</th><th>score</th><th>approved_by</th><th>is_created_from_ads_ui</th><th>author_premium</th><th>thumbnail</th><th>edited</th><th>author_flair_css_class</th><th>post_hint</th><th>content_categories</th><th>is_self</th><th>subreddit_type</th><th>created</th><th>link_flair_type</th><th>wls</th><th>removed_by_category</th><th>banned_by</th><th>author_flair_type</th><th>domain</th><th>allow_live_comments</th><th>selftext_html</th><th>likes</th><th>suggested_sort</th><th>banned_at_utc</th><th>url_overridden_by_dest</th><th>view_count</th><th>archived</th><th>no_follow</th><th>is_crosspostable</th><th>pinned</th><th>over_18</th><th>media_only</th><th>link_flair_template_id</th><th>can_gild</th><th>spoiler</th><th>locked</th><th>author_flair_text</th><th>visited</th><th>removed_by</th><th>mod_note</th><th>distinguished</th><th>subreddit_id</th><th>author_is_blocked</th><th>mod_reason_by</th><th>num_reports</th><th>removal_reason</th><th>link_flair_background_color</th><th>id</th><th>is_robot_indexable</th><th>report_reasons</th><th>author</th><th>discussion_type</th><th>num_comments</th><th>send_replies</th><th>whitelist_status</th><th>contest_mode</th><th>author_patreon_flair</th><th>author_flair_text_color</th><th>permalink</th><th>parent_whitelist_status</th><th>stickied</th><th>url</th><th>subreddit_subscribers</th><th>created_utc</th><th>num_crossposts</th><th>media</th><th>is_video</th><th>date</th><th>year</th><th>month</th><th>day</th></tr>",
                            "</table>"
                        ]
                    }
                }
            ],
            "execution_count": 1
        },
        {
=======
            "attachments": {},
>>>>>>> fced6ac6
            "cell_type": "markdown",
            "metadata": {
                "azdata_cell_guid": "03ad6b6b-2eef-4d01-b56f-7cdcc3a204e9"
            },
            "source": [
                "# creds & config"
            ]
        },
        {
            "cell_type": "code",
            "execution_count": 41,
            "metadata": {
                "azdata_cell_guid": "c7b59afb-04cd-4487-bf28-3760a7198061",
                "language": "sql"
            },
            "outputs": [
                {
                    "name": "stdout",
                    "output_type": "stream",
                    "text": [
                        "read creds.json.\n",
                        "read config.yaml.\n",
                        "read creds & config.\n",
                        "read creds successfully.\n"
                    ]
                },
                {
                    "name": "stdout",
                    "output_type": "stream",
                    "text": [
                        "23/02/17 05:25:24 WARN TaskSchedulerImpl: Initial job has not accepted any resources; check your cluster UI to ensure that workers are registered and have sufficient resources\n"
                    ]
                }
            ],
            "source": [
                "creds_path = os.path.join(\"/opt\", \"workspace\", \"redditStreaming\", \"src\", \"main\", \"python\", \"reddit\", \"creds.json\")\n",
                "config_path = os.path.join(\"/opt\", \"workspace\", \"redditStreaming\", \"src\", \"main\", \"python\", \"reddit\", \"config.yaml\")\n",
                "\n",
                "try:\n",
                "    with open(creds_path, \"r\") as f:\n",
                "        creds = json.load(f)\n",
                "        print(\"read creds.json.\")\n",
                "        f.close()\n",
                "\n",
                "    with open(config_path, \"r\") as g:\n",
                "        config = yaml.safe_load(g)\n",
                "        print(\"read config.yaml.\")\n",
                "        g.close()\n",
                "\n",
                "    print(\"read creds & config.\")\n",
                "\n",
                "except:\n",
                "    creds_path = \"/home/steven/Documents/reddit-streaming/redditStreaming/src/main/python/reddit/creds.json\"\n",
                "    with open(creds_path, \"r\") as f:\n",
                "        creds = json.load(f)\n",
                "        print(\"read creds.json.\")\n",
                "        f.close()\n",
                "\n",
                "print(\"read creds successfully.\")"
            ]
        },
        {
            "attachments": {},
            "cell_type": "markdown",
            "metadata": {
                "azdata_cell_guid": "31cc4147-4b27-4efc-9870-1861546c4ddd"
            },
            "source": [
                "# spark session"
            ]
        },
        {
            "cell_type": "code",
            "execution_count": 42,
            "metadata": {
                "azdata_cell_guid": "930cf4ac-4f92-4995-a340-03a056e8e678",
                "language": "sql"
            },
            "outputs": [
                {
                    "name": "stdout",
                    "output_type": "stream",
                    "text": [
                        "created spark successfully\n"
                    ]
                },
                {
                    "name": "stderr",
                    "output_type": "stream",
                    "text": [
                        "[Stage 0:>                                                          (0 + 0) / 3]\r"
                    ]
                }
            ],
            "source": [
                "spark_host = \"spark-master\"\n",
                "# spark_host = \"spark-master\"\n",
                "aws_client = creds[\"aws_client\"]\n",
                "aws_secret = creds[\"aws_secret\"]\n",
                "index = 0\n",
                "subreddit = \"technology\"\n",
                "\n",
                "# initialize spark session\n",
                "try:\n",
                "    spark = SparkSession.builder.appName(\"reddit_{}\".format(subreddit)) \\\n",
                "                .master(\"spark://{}:7077\".format(spark_host)) \\\n",
                "                .config(\"spark.scheduler.mode\", \"FAIR\") \\\n",
                "                .config(\"spark.scheduler.allocation.file\", \"file:///opt/workspace/redditStreaming/fairscheduler.xml\") \\\n",
                "                .config(\"spark.executor.memory\", \"4096m\") \\\n",
                "                .config(\"spark.executor.cores\", \"4\") \\\n",
                "                .config(\"spark.local.dir\", \"/opt/workspace/tmp/driver/{}/\".format(subreddit)) \\\n",
                "                .config(\"spark.worker.dir\", \"/opt/workspace/tmp/executor/{}/\".format(subreddit)) \\\n",
                "                .config(\"spark.eventLog.enabled\", \"true\") \\\n",
                "                .config(\"spark.eventLog.dir\", \"file:///opt/workspace/events/{}/\".format(subreddit)) \\\n",
                "                .config(\"spark.sql.debug.maxToStringFields\", 1000) \\\n",
                "                .config(\"spark.jars.packages\", \"org.apache.spark:spark-sql-kafka-0-10_2.12:3.3.1,org.apache.hadoop:hadoop-common:3.3.1,org.apache.hadoop:hadoop-aws:3.3.1,org.apache.hadoop:hadoop-client:3.3.1,io.delta:delta-core_2.12:1.2.1,org.postgresql:postgresql:42.5.0\") \\\n",
                "                .config(\"spark.hadoop.fs.s3a.access.key\", aws_client) \\\n",
                "                .config(\"spark.hadoop.fs.s3a.secret.key\", aws_secret) \\\n",
                "                .config(\"spark.hadoop.fs.s3a.impl\", \"org.apache.hadoop.fs.s3a.S3AFileSystem\") \\\n",
                "                .config('spark.hadoop.fs.s3a.aws.credentials.provider', 'org.apache.hadoop.fs.s3a.SimpleAWSCredentialsProvider') \\\n",
                "                .config('spark.hadoop.fs.s3a.buffer.dir', '/opt/workspace/tmp/blocks') \\\n",
                "                .config(\"spark.sql.extensions\", \"io.delta.sql.DeltaSparkSessionExtension\") \\\n",
                "                .config(\"spark.sql.catalog.spark_catalog\", \"org.apache.spark.sql.delta.catalog.DeltaCatalog\") \\\n",
                "                .config(\"spark.delta.logStore.class\", \"org.apache.spark.sql.delta.storage.S3SingleDriverLogStore\") \\\n",
                "                .enableHiveSupport() \\\n",
                "                .getOrCreate()\n",
                "\n",
                "    sc = spark.sparkContext\n",
                "    # .config('spark.hadoop.fs.s3a.fast.upload.buffer', 'bytebuffer') \\\n",
                "\n",
                "    sc.setLogLevel('WARN')\n",
                "    sc.setLocalProperty(\"spark.scheduler.pool\", \"pool{}\".format(str(index)))\n",
                "    # sc._jsc.hadoopConfiguration().set(\"fs.s3a.awsAccessKeyId\", aws_client)\n",
                "    # sc._jsc.hadoopConfiguration().set(\"fs.s3a.awsSecretAccessKey\", aws_secret)\n",
                "    # sc._jsc.hadoopConfiguration().set(\"fs.s3a.endpoint\", \"s3.us-east-2.amazonaws.com\")\n",
                "    print(\"created spark successfully\")\n",
                "\n",
                "except Exception as e:\n",
                "    print(e)"
            ]
        },
        {
            "attachments": {},
            "cell_type": "markdown",
            "metadata": {},
            "source": [
                "# spark"
            ]
        },
        {
            "cell_type": "code",
            "execution_count": 43,
            "metadata": {},
            "outputs": [
                {
                    "data": {
                        "text/html": [
                            "\n",
                            "            <div>\n",
                            "                <p><b>SparkSession - hive</b></p>\n",
                            "                \n",
                            "        <div>\n",
                            "            <p><b>SparkContext</b></p>\n",
                            "\n",
                            "            <p><a href=\"http://c297a84e2833:4042\">Spark UI</a></p>\n",
                            "\n",
                            "            <dl>\n",
                            "              <dt>Version</dt>\n",
                            "                <dd><code>v3.3.1</code></dd>\n",
                            "              <dt>Master</dt>\n",
                            "                <dd><code>spark://spark-master:7077</code></dd>\n",
                            "              <dt>AppName</dt>\n",
                            "                <dd><code>reddit_technology</code></dd>\n",
                            "            </dl>\n",
                            "        </div>\n",
                            "        \n",
                            "            </div>\n",
                            "        "
                        ],
                        "text/plain": [
                            "<pyspark.sql.session.SparkSession at 0x7f20d656c160>"
                        ]
                    },
                    "execution_count": 43,
                    "metadata": {},
                    "output_type": "execute_result"
                }
            ],
            "source": [
                "spark"
            ]
        },
        {
            "attachments": {},
            "cell_type": "markdown",
            "metadata": {},
            "source": [
                "# read df"
            ]
        },
        {
            "cell_type": "code",
            "execution_count": 44,
            "metadata": {},
            "outputs": [
                {
                    "name": "stdout",
                    "output_type": "stream",
                    "text": [
                        "23/02/17 05:25:39 WARN TaskSchedulerImpl: Initial job has not accepted any resources; check your cluster UI to ensure that workers are registered and have sufficient resources\n",
                        "s3a://reddit-streaming-stevenhurwitt-new/aws_clean\n"
                    ]
                }
            ],
            "source": [
                "bucket = config[\"bucket\"]\n",
                "folder = \"aws_clean\"\n",
                "read_path = \"s3a://\" + bucket + \"/\" + folder\n",
                "print(read_path)\n",
                "# df = spark.read.format(\"delta\").option(\"header\", True).load(read_path)"
            ]
        },
        {
            "attachments": {},
            "cell_type": "markdown",
            "metadata": {},
            "source": [
                "# show df"
            ]
        },
        {
            "cell_type": "code",
            "execution_count": 34,
            "metadata": {},
            "outputs": [],
            "source": [
                "# df.show()"
            ]
        },
        {
            "attachments": {},
            "cell_type": "markdown",
            "metadata": {},
            "source": [
                "# write df"
            ]
        },
        {
            "cell_type": "code",
            "execution_count": 45,
            "metadata": {},
            "outputs": [
                {
                    "name": "stdout",
                    "output_type": "stream",
                    "text": [
                        "s3a://reddit-streaming-stevenhurwitt-newfinal_aws_clean/\n"
                    ]
                },
                {
                    "name": "stdout",
                    "output_type": "stream",
                    "text": [
                        "23/02/17 05:25:54 WARN TaskSchedulerImpl: Initial job has not accepted any resources; check your cluster UI to ensure that workers are registered and have sufficient resources\n",
                        "23/02/17 05:26:09 WARN TaskSchedulerImpl: Initial job has not accepted any resources; check your cluster UI to ensure that workers are registered and have sufficient resources\n"
                    ]
                }
            ],
            "source": [
                "write_path = \"s3a://\" + bucket + \"final_aws_clean/\"\n",
                "print(write_path)\n",
                "# df.write.format(\"delta\").option(\"header\", True).save(write_path)"
            ]
        },
        {
            "cell_type": "code",
            "execution_count": null,
            "metadata": {
                "azdata_cell_guid": "6a371b96-ad9a-4a0a-970b-12c66eb86777",
                "language": "sql"
            },
            "outputs": [],
            "source": [
                "# spark.stop()"
            ]
        },
        {
            "cell_type": "markdown",
            "metadata": {
                "azdata_cell_guid": "47b2576d-2495-49fd-9c96-b40258870631"
            },
            "source": [
                "## read clean df"
            ]
        },
        {
            "cell_type": "code",
            "execution_count": 37,
            "metadata": {
                "azdata_cell_guid": "f4a21fcf-2512-4c62-99f5-395d13ceacd6",
                "language": "sql",
                "vscode": {
                    "languageId": "sql"
                }
            },
            "outputs": [],
            "source": [
                "def write_spark_jdbc(subreddit):\n",
                "\n",
                "    creds_path = os.path.join(\"/opt\", \"workspace\", \"redditStreaming\", \"creds.json\")\n",
                "\n",
                "    try:\n",
                "        with open(creds_path, \"r\") as f:\n",
                "            creds = json.load(f)\n",
                "            print(\"read creds.json.\")\n",
                "            f.close()\n",
                "\n",
                "    except:\n",
                "        creds_path = \"/home/steven/Documents/reddit-streaming/redditStreaming/creds.json\"\n",
                "        with open(creds_path, \"r\") as f:\n",
                "            creds = json.load(f)\n",
                "            print(\"read creds.json.\")\n",
                "            f.close()\n",
                "\n",
                "    secretmanager_client = boto3.client(\"secretsmanager\", \n",
                "                                    region_name = \"us-east-2\", \n",
                "                                    aws_access_key_id = creds[\"aws_client\"], \n",
                "                                    aws_secret_access_key = creds[\"aws_secret\"])\n",
                "    \n",
                "    df = spark.read.format(\"delta\").option(\"header\", True).load(\"s3a://reddit-streaming-stevenhurwitt/\" + subreddit + \"_clean\")\n",
                "\n",
                "    db_creds = ast.literal_eval(secretmanager_client.get_secret_value(SecretId=\"dev/reddit/postgres\")[\"SecretString\"])\n",
                "    connect_str = \"jdbc:postgresql://{}:5432/reddit\".format(db_creds[\"host\"])\n",
                "\n",
                "    try:\n",
                "        df.write.format(\"jdbc\") \\\n",
                "            .mode(\"overwrite\") \\\n",
                "            .option(\"url\", connect_str) \\\n",
                "            .option(\"dbtable\", \"reddit.{}\".format(subreddit)) \\\n",
                "            .option(\"user\", db_creds[\"username\"]) \\\n",
                "            .option(\"password\", db_creds[\"password\"]) \\\n",
                "            .option(\"driver\", \"org.postgresql.Driver\") \\\n",
                "            .save()\n",
                "\n",
                "        print(\"wrote df to postgresql table.\")\n",
                "\n",
                "    except Exception as e:\n",
                "        print(e)"
            ]
        },
        {
            "cell_type": "code",
            "execution_count": 38,
            "metadata": {
                "azdata_cell_guid": "00fe96bc-dd9c-45ea-98f0-dc7c3a727a36",
                "language": "sql",
                "vscode": {
                    "languageId": "sql"
                }
            },
            "outputs": [
                {
                    "data": {
                        "text/plain": [
                            "['technology',\n",
                            " 'ProgrammerHumor',\n",
                            " 'news',\n",
                            " 'worldnews',\n",
                            " 'BikiniBottomTwitter',\n",
                            " 'BlackPeopleTwitter',\n",
                            " 'WhitePeopleTwitter',\n",
                            " 'aws']"
                        ]
                    },
                    "execution_count": 38,
                    "metadata": {},
                    "output_type": "execute_result"
                }
            ],
            "source": [
                "config[\"subreddit\"]"
            ]
        },
        {
            "cell_type": "code",
            "execution_count": 39,
            "metadata": {
                "azdata_cell_guid": "f231af5a-3c5e-40bf-9406-72f55261b7ad",
                "language": "sql",
                "vscode": {
                    "languageId": "sql"
                }
            },
            "outputs": [
                {
                    "name": "stdout",
                    "output_type": "stream",
                    "text": [
                        "subreddit: technology\n",
                        "read creds.json.\n",
                        "23/02/17 05:16:50 WARN DeltaLog: Failed to parse s3a://reddit-streaming-stevenhurwitt/technology_clean/_delta_log/_last_checkpoint. This may happen if there was an error during read operation, or a file appears to be partial. Sleeping and trying again.\n",
                        "java.nio.file.AccessDeniedException: s3a://reddit-streaming-stevenhurwitt/technology_clean/_delta_log/_last_checkpoint: getFileStatus on s3a://reddit-streaming-stevenhurwitt/technology_clean/_delta_log/_last_checkpoint: com.amazonaws.services.s3.model.AmazonS3Exception: Forbidden (Service: Amazon S3; Status Code: 403; Error Code: 403 Forbidden; Request ID: 7EGNZAC6M0AT0Q40; S3 Extended Request ID: JQKBA2rHdpQdTfMrrXbsqDK3bNeYxjIqUnU1jksIHrVLKfD5gZGzigH15bdxDcSHgaLy7Ckcj+Y=; Proxy: null), S3 Extended Request ID: JQKBA2rHdpQdTfMrrXbsqDK3bNeYxjIqUnU1jksIHrVLKfD5gZGzigH15bdxDcSHgaLy7Ckcj+Y=:403 Forbidden\n",
                        "\tat org.apache.hadoop.fs.s3a.S3AUtils.translateException(S3AUtils.java:249)\n",
                        "\tat org.apache.hadoop.fs.s3a.S3AUtils.translateException(S3AUtils.java:170)\n",
                        "\tat org.apache.hadoop.fs.s3a.S3AFileSystem.s3GetFileStatus(S3AFileSystem.java:3286)\n",
                        "\tat org.apache.hadoop.fs.s3a.S3AFileSystem.innerGetFileStatus(S3AFileSystem.java:3185)\n",
                        "\tat org.apache.hadoop.fs.s3a.S3AFileSystem.extractOrFetchSimpleFileStatus(S3AFileSystem.java:4903)\n",
                        "\tat org.apache.hadoop.fs.s3a.S3AFileSystem.open(S3AFileSystem.java:1200)\n",
                        "\tat org.apache.hadoop.fs.s3a.S3AFileSystem.open(S3AFileSystem.java:1178)\n",
                        "\tat org.apache.hadoop.fs.FileSystem.open(FileSystem.java:976)\n",
                        "\tat org.apache.spark.sql.delta.storage.HadoopFileSystemLogStore.read(HadoopFileSystemLogStore.scala:54)\n",
                        "\tat org.apache.spark.sql.delta.Checkpoints.$anonfun$loadMetadataFromFile$2(Checkpoints.scala:191)\n",
                        "\tat org.apache.spark.sql.delta.metering.DeltaLogging.recordFrameProfile(DeltaLogging.scala:120)\n",
                        "\tat org.apache.spark.sql.delta.metering.DeltaLogging.recordFrameProfile$(DeltaLogging.scala:118)\n",
                        "\tat org.apache.spark.sql.delta.DeltaLog.recordFrameProfile(DeltaLog.scala:64)\n",
                        "\tat org.apache.spark.sql.delta.Checkpoints.$anonfun$loadMetadataFromFile$1(Checkpoints.scala:190)\n",
                        "\tat org.apache.spark.sql.delta.metering.DeltaLogging.withDmqTag(DeltaLogging.scala:124)\n",
                        "\tat org.apache.spark.sql.delta.metering.DeltaLogging.withDmqTag$(DeltaLogging.scala:123)\n",
                        "\tat org.apache.spark.sql.delta.DeltaLog.withDmqTag(DeltaLog.scala:64)\n",
                        "\tat org.apache.spark.sql.delta.Checkpoints.loadMetadataFromFile(Checkpoints.scala:189)\n",
                        "\tat org.apache.spark.sql.delta.Checkpoints.lastCheckpoint(Checkpoints.scala:184)\n",
                        "\tat org.apache.spark.sql.delta.Checkpoints.lastCheckpoint$(Checkpoints.scala:183)\n",
                        "\tat org.apache.spark.sql.delta.DeltaLog.lastCheckpoint(DeltaLog.scala:64)\n",
                        "\tat org.apache.spark.sql.delta.SnapshotManagement.$anonfun$getSnapshotAtInit$1(SnapshotManagement.scala:248)\n",
                        "\tat org.apache.spark.sql.delta.metering.DeltaLogging.recordFrameProfile(DeltaLogging.scala:120)\n",
                        "\tat org.apache.spark.sql.delta.metering.DeltaLogging.recordFrameProfile$(DeltaLogging.scala:118)\n",
                        "\tat org.apache.spark.sql.delta.DeltaLog.recordFrameProfile(DeltaLog.scala:64)\n",
                        "\tat org.apache.spark.sql.delta.SnapshotManagement.getSnapshotAtInit(SnapshotManagement.scala:246)\n",
                        "\tat org.apache.spark.sql.delta.SnapshotManagement.getSnapshotAtInit$(SnapshotManagement.scala:245)\n",
                        "\tat org.apache.spark.sql.delta.DeltaLog.getSnapshotAtInit(DeltaLog.scala:64)\n",
                        "\tat org.apache.spark.sql.delta.SnapshotManagement.$init$(SnapshotManagement.scala:53)\n",
                        "\tat org.apache.spark.sql.delta.DeltaLog.<init>(DeltaLog.scala:69)\n",
                        "\tat org.apache.spark.sql.delta.DeltaLog$.$anonfun$apply$3(DeltaLog.scala:567)\n",
                        "\tat org.apache.spark.sql.catalyst.plans.logical.AnalysisHelper$.allowInvokingTransformsInAnalyzer(AnalysisHelper.scala:323)\n",
                        "\tat org.apache.spark.sql.delta.DeltaLog$.$anonfun$apply$2(DeltaLog.scala:567)\n",
                        "\tat org.apache.spark.sql.delta.metering.DeltaLogging.recordFrameProfile(DeltaLogging.scala:120)\n",
                        "\tat org.apache.spark.sql.delta.metering.DeltaLogging.recordFrameProfile$(DeltaLogging.scala:118)\n",
                        "\tat org.apache.spark.sql.delta.DeltaLog$.recordFrameProfile(DeltaLog.scala:437)\n",
                        "\tat org.apache.spark.sql.delta.metering.DeltaLogging.$anonfun$recordDeltaOperation$5(DeltaLogging.scala:114)\n",
                        "\tat com.databricks.spark.util.DatabricksLogging.recordOperation(DatabricksLogging.scala:77)\n",
                        "\tat com.databricks.spark.util.DatabricksLogging.recordOperation$(DatabricksLogging.scala:67)\n",
                        "\tat org.apache.spark.sql.delta.DeltaLog$.recordOperation(DeltaLog.scala:437)\n",
                        "\tat org.apache.spark.sql.delta.metering.DeltaLogging.recordDeltaOperation(DeltaLogging.scala:113)\n",
                        "\tat org.apache.spark.sql.delta.metering.DeltaLogging.recordDeltaOperation$(DeltaLogging.scala:98)\n",
                        "\tat org.apache.spark.sql.delta.DeltaLog$.recordDeltaOperation(DeltaLog.scala:437)\n",
                        "\tat org.apache.spark.sql.delta.DeltaLog$.createDeltaLog$1(DeltaLog.scala:566)\n",
                        "\tat org.apache.spark.sql.delta.DeltaLog$.$anonfun$apply$4(DeltaLog.scala:577)\n",
                        "\tat com.google.common.cache.LocalCache$LocalManualCache$1.load(LocalCache.java:4792)\n",
                        "\tat com.google.common.cache.LocalCache$LoadingValueReference.loadFuture(LocalCache.java:3599)\n",
                        "\tat com.google.common.cache.LocalCache$Segment.loadSync(LocalCache.java:2379)\n",
                        "\tat com.google.common.cache.LocalCache$Segment.lockedGetOrLoad(LocalCache.java:2342)\n",
                        "\tat com.google.common.cache.LocalCache$Segment.get(LocalCache.java:2257)\n",
                        "\tat com.google.common.cache.LocalCache.get(LocalCache.java:4000)\n",
                        "\tat com.google.common.cache.LocalCache$LocalManualCache.get(LocalCache.java:4789)\n",
                        "\tat org.apache.spark.sql.delta.DeltaLog$.getDeltaLogFromCache$1(DeltaLog.scala:577)\n",
                        "\tat org.apache.spark.sql.delta.DeltaLog$.apply(DeltaLog.scala:584)\n",
                        "\tat org.apache.spark.sql.delta.DeltaLog$.forTable(DeltaLog.scala:487)\n",
                        "\tat org.apache.spark.sql.delta.catalog.DeltaTableV2.deltaLog$lzycompute(DeltaTableV2.scala:78)\n",
                        "\tat org.apache.spark.sql.delta.catalog.DeltaTableV2.deltaLog(DeltaTableV2.scala:78)\n",
                        "\tat org.apache.spark.sql.delta.catalog.DeltaTableV2.$anonfun$snapshot$3(DeltaTableV2.scala:107)\n",
                        "\tat scala.Option.getOrElse(Option.scala:189)\n",
                        "\tat org.apache.spark.sql.delta.catalog.DeltaTableV2.snapshot$lzycompute(DeltaTableV2.scala:107)\n",
                        "\tat org.apache.spark.sql.delta.catalog.DeltaTableV2.snapshot(DeltaTableV2.scala:95)\n",
                        "\tat org.apache.spark.sql.delta.catalog.DeltaTableV2.toBaseRelation(DeltaTableV2.scala:165)\n",
                        "\tat org.apache.spark.sql.delta.sources.DeltaDataSource.$anonfun$createRelation$4(DeltaDataSource.scala:187)\n",
                        "\tat org.apache.spark.sql.delta.metering.DeltaLogging.recordFrameProfile(DeltaLogging.scala:120)\n",
                        "\tat org.apache.spark.sql.delta.metering.DeltaLogging.recordFrameProfile$(DeltaLogging.scala:118)\n",
                        "\tat org.apache.spark.sql.delta.sources.DeltaDataSource.recordFrameProfile(DeltaDataSource.scala:50)\n",
                        "\tat org.apache.spark.sql.delta.sources.DeltaDataSource.createRelation(DeltaDataSource.scala:164)\n",
                        "\tat org.apache.spark.sql.execution.datasources.DataSource.resolveRelation(DataSource.scala:350)\n",
                        "\tat org.apache.spark.sql.DataFrameReader.loadV1Source(DataFrameReader.scala:228)\n",
                        "\tat org.apache.spark.sql.DataFrameReader.$anonfun$load$2(DataFrameReader.scala:210)\n",
                        "\tat scala.Option.getOrElse(Option.scala:189)\n",
                        "\tat org.apache.spark.sql.DataFrameReader.load(DataFrameReader.scala:210)\n",
                        "\tat org.apache.spark.sql.DataFrameReader.load(DataFrameReader.scala:185)\n",
                        "\tat sun.reflect.NativeMethodAccessorImpl.invoke0(Native Method)\n",
                        "\tat sun.reflect.NativeMethodAccessorImpl.invoke(NativeMethodAccessorImpl.java:62)\n",
                        "\tat sun.reflect.DelegatingMethodAccessorImpl.invoke(DelegatingMethodAccessorImpl.java:43)\n",
                        "\tat java.lang.reflect.Method.invoke(Method.java:498)\n",
                        "\tat py4j.reflection.MethodInvoker.invoke(MethodInvoker.java:244)\n",
                        "\tat py4j.reflection.ReflectionEngine.invoke(ReflectionEngine.java:357)\n",
                        "\tat py4j.Gateway.invoke(Gateway.java:282)\n",
                        "\tat py4j.commands.AbstractCommand.invokeMethod(AbstractCommand.java:132)\n",
                        "\tat py4j.commands.CallCommand.execute(CallCommand.java:79)\n",
                        "\tat py4j.ClientServerConnection.waitForCommands(ClientServerConnection.java:182)\n",
                        "\tat py4j.ClientServerConnection.run(ClientServerConnection.java:106)\n",
                        "\tat java.lang.Thread.run(Thread.java:750)\n",
                        "Caused by: com.amazonaws.services.s3.model.AmazonS3Exception: Forbidden (Service: Amazon S3; Status Code: 403; Error Code: 403 Forbidden; Request ID: 7EGNZAC6M0AT0Q40; S3 Extended Request ID: JQKBA2rHdpQdTfMrrXbsqDK3bNeYxjIqUnU1jksIHrVLKfD5gZGzigH15bdxDcSHgaLy7Ckcj+Y=; Proxy: null), S3 Extended Request ID: JQKBA2rHdpQdTfMrrXbsqDK3bNeYxjIqUnU1jksIHrVLKfD5gZGzigH15bdxDcSHgaLy7Ckcj+Y=\n",
                        "\tat com.amazonaws.http.AmazonHttpClient$RequestExecutor.handleErrorResponse(AmazonHttpClient.java:1828)\n",
                        "\tat com.amazonaws.http.AmazonHttpClient$RequestExecutor.handleServiceErrorResponse(AmazonHttpClient.java:1412)\n",
                        "\tat com.amazonaws.http.AmazonHttpClient$RequestExecutor.executeOneRequest(AmazonHttpClient.java:1374)\n",
                        "\tat com.amazonaws.http.AmazonHttpClient$RequestExecutor.executeHelper(AmazonHttpClient.java:1145)\n",
                        "\tat com.amazonaws.http.AmazonHttpClient$RequestExecutor.doExecute(AmazonHttpClient.java:802)\n",
                        "\tat com.amazonaws.http.AmazonHttpClient$RequestExecutor.executeWithTimer(AmazonHttpClient.java:770)\n",
                        "\tat com.amazonaws.http.AmazonHttpClient$RequestExecutor.execute(AmazonHttpClient.java:744)\n",
                        "\tat com.amazonaws.http.AmazonHttpClient$RequestExecutor.access$500(AmazonHttpClient.java:704)\n",
                        "\tat com.amazonaws.http.AmazonHttpClient$RequestExecutionBuilderImpl.execute(AmazonHttpClient.java:686)\n",
                        "\tat com.amazonaws.http.AmazonHttpClient.execute(AmazonHttpClient.java:550)\n",
                        "\tat com.amazonaws.http.AmazonHttpClient.execute(AmazonHttpClient.java:530)\n",
                        "\tat com.amazonaws.services.s3.AmazonS3Client.invoke(AmazonS3Client.java:5227)\n",
                        "\tat com.amazonaws.services.s3.AmazonS3Client.invoke(AmazonS3Client.java:5173)\n",
                        "\tat com.amazonaws.services.s3.AmazonS3Client.getObjectMetadata(AmazonS3Client.java:1360)\n",
                        "\tat org.apache.hadoop.fs.s3a.S3AFileSystem.lambda$getObjectMetadata$6(S3AFileSystem.java:2066)\n",
                        "\tat org.apache.hadoop.fs.s3a.Invoker.retryUntranslated(Invoker.java:412)\n",
                        "\tat org.apache.hadoop.fs.s3a.Invoker.retryUntranslated(Invoker.java:375)\n",
                        "\tat org.apache.hadoop.fs.s3a.S3AFileSystem.getObjectMetadata(S3AFileSystem.java:2056)\n",
                        "\tat org.apache.hadoop.fs.s3a.S3AFileSystem.getObjectMetadata(S3AFileSystem.java:2032)\n",
                        "\tat org.apache.hadoop.fs.s3a.S3AFileSystem.s3GetFileStatus(S3AFileSystem.java:3273)\n",
                        "\t... 82 more\n",
                        "23/02/17 05:16:52 WARN DeltaLog: Failed to parse s3a://reddit-streaming-stevenhurwitt/technology_clean/_delta_log/_last_checkpoint. This may happen if there was an error during read operation, or a file appears to be partial. Sleeping and trying again.\n",
                        "java.nio.file.AccessDeniedException: s3a://reddit-streaming-stevenhurwitt/technology_clean/_delta_log/_last_checkpoint: getFileStatus on s3a://reddit-streaming-stevenhurwitt/technology_clean/_delta_log/_last_checkpoint: com.amazonaws.services.s3.model.AmazonS3Exception: Forbidden (Service: Amazon S3; Status Code: 403; Error Code: 403 Forbidden; Request ID: 4QYW50ZK9VV7BZNH; S3 Extended Request ID: q+Px78Si29cG9CsM5V94b915TNPGZdte0bB9xovhm5QKp/QsF+Xsq2QAqADhXDoSzFLPs64zrdE=; Proxy: null), S3 Extended Request ID: q+Px78Si29cG9CsM5V94b915TNPGZdte0bB9xovhm5QKp/QsF+Xsq2QAqADhXDoSzFLPs64zrdE=:403 Forbidden\n",
                        "\tat org.apache.hadoop.fs.s3a.S3AUtils.translateException(S3AUtils.java:249)\n",
                        "\tat org.apache.hadoop.fs.s3a.S3AUtils.translateException(S3AUtils.java:170)\n",
                        "\tat org.apache.hadoop.fs.s3a.S3AFileSystem.s3GetFileStatus(S3AFileSystem.java:3286)\n",
                        "\tat org.apache.hadoop.fs.s3a.S3AFileSystem.innerGetFileStatus(S3AFileSystem.java:3185)\n",
                        "\tat org.apache.hadoop.fs.s3a.S3AFileSystem.extractOrFetchSimpleFileStatus(S3AFileSystem.java:4903)\n",
                        "\tat org.apache.hadoop.fs.s3a.S3AFileSystem.open(S3AFileSystem.java:1200)\n",
                        "\tat org.apache.hadoop.fs.s3a.S3AFileSystem.open(S3AFileSystem.java:1178)\n",
                        "\tat org.apache.hadoop.fs.FileSystem.open(FileSystem.java:976)\n",
                        "\tat org.apache.spark.sql.delta.storage.HadoopFileSystemLogStore.read(HadoopFileSystemLogStore.scala:54)\n",
                        "\tat org.apache.spark.sql.delta.Checkpoints.$anonfun$loadMetadataFromFile$2(Checkpoints.scala:191)\n",
                        "\tat org.apache.spark.sql.delta.metering.DeltaLogging.recordFrameProfile(DeltaLogging.scala:120)\n",
                        "\tat org.apache.spark.sql.delta.metering.DeltaLogging.recordFrameProfile$(DeltaLogging.scala:118)\n",
                        "\tat org.apache.spark.sql.delta.DeltaLog.recordFrameProfile(DeltaLog.scala:64)\n",
                        "\tat org.apache.spark.sql.delta.Checkpoints.$anonfun$loadMetadataFromFile$1(Checkpoints.scala:190)\n",
                        "\tat org.apache.spark.sql.delta.metering.DeltaLogging.withDmqTag(DeltaLogging.scala:124)\n",
                        "\tat org.apache.spark.sql.delta.metering.DeltaLogging.withDmqTag$(DeltaLogging.scala:123)\n",
                        "\tat org.apache.spark.sql.delta.DeltaLog.withDmqTag(DeltaLog.scala:64)\n",
                        "\tat org.apache.spark.sql.delta.Checkpoints.loadMetadataFromFile(Checkpoints.scala:189)\n",
                        "\tat org.apache.spark.sql.delta.Checkpoints.$anonfun$loadMetadataFromFile$2(Checkpoints.scala:202)\n",
                        "\tat org.apache.spark.sql.delta.metering.DeltaLogging.recordFrameProfile(DeltaLogging.scala:120)\n",
                        "\tat org.apache.spark.sql.delta.metering.DeltaLogging.recordFrameProfile$(DeltaLogging.scala:118)\n",
                        "\tat org.apache.spark.sql.delta.DeltaLog.recordFrameProfile(DeltaLog.scala:64)\n",
                        "\tat org.apache.spark.sql.delta.Checkpoints.$anonfun$loadMetadataFromFile$1(Checkpoints.scala:190)\n",
                        "\tat org.apache.spark.sql.delta.metering.DeltaLogging.withDmqTag(DeltaLogging.scala:124)\n",
                        "\tat org.apache.spark.sql.delta.metering.DeltaLogging.withDmqTag$(DeltaLogging.scala:123)\n",
                        "\tat org.apache.spark.sql.delta.DeltaLog.withDmqTag(DeltaLog.scala:64)\n",
                        "\tat org.apache.spark.sql.delta.Checkpoints.loadMetadataFromFile(Checkpoints.scala:189)\n",
                        "\tat org.apache.spark.sql.delta.Checkpoints.lastCheckpoint(Checkpoints.scala:184)\n",
                        "\tat org.apache.spark.sql.delta.Checkpoints.lastCheckpoint$(Checkpoints.scala:183)\n",
                        "\tat org.apache.spark.sql.delta.DeltaLog.lastCheckpoint(DeltaLog.scala:64)\n",
                        "\tat org.apache.spark.sql.delta.SnapshotManagement.$anonfun$getSnapshotAtInit$1(SnapshotManagement.scala:248)\n",
                        "\tat org.apache.spark.sql.delta.metering.DeltaLogging.recordFrameProfile(DeltaLogging.scala:120)\n",
                        "\tat org.apache.spark.sql.delta.metering.DeltaLogging.recordFrameProfile$(DeltaLogging.scala:118)\n",
                        "\tat org.apache.spark.sql.delta.DeltaLog.recordFrameProfile(DeltaLog.scala:64)\n",
                        "\tat org.apache.spark.sql.delta.SnapshotManagement.getSnapshotAtInit(SnapshotManagement.scala:246)\n",
                        "\tat org.apache.spark.sql.delta.SnapshotManagement.getSnapshotAtInit$(SnapshotManagement.scala:245)\n",
                        "\tat org.apache.spark.sql.delta.DeltaLog.getSnapshotAtInit(DeltaLog.scala:64)\n",
                        "\tat org.apache.spark.sql.delta.SnapshotManagement.$init$(SnapshotManagement.scala:53)\n",
                        "\tat org.apache.spark.sql.delta.DeltaLog.<init>(DeltaLog.scala:69)\n",
                        "\tat org.apache.spark.sql.delta.DeltaLog$.$anonfun$apply$3(DeltaLog.scala:567)\n",
                        "\tat org.apache.spark.sql.catalyst.plans.logical.AnalysisHelper$.allowInvokingTransformsInAnalyzer(AnalysisHelper.scala:323)\n",
                        "\tat org.apache.spark.sql.delta.DeltaLog$.$anonfun$apply$2(DeltaLog.scala:567)\n",
                        "\tat org.apache.spark.sql.delta.metering.DeltaLogging.recordFrameProfile(DeltaLogging.scala:120)\n",
                        "\tat org.apache.spark.sql.delta.metering.DeltaLogging.recordFrameProfile$(DeltaLogging.scala:118)\n",
                        "\tat org.apache.spark.sql.delta.DeltaLog$.recordFrameProfile(DeltaLog.scala:437)\n",
                        "\tat org.apache.spark.sql.delta.metering.DeltaLogging.$anonfun$recordDeltaOperation$5(DeltaLogging.scala:114)\n",
                        "\tat com.databricks.spark.util.DatabricksLogging.recordOperation(DatabricksLogging.scala:77)\n",
                        "\tat com.databricks.spark.util.DatabricksLogging.recordOperation$(DatabricksLogging.scala:67)\n",
                        "\tat org.apache.spark.sql.delta.DeltaLog$.recordOperation(DeltaLog.scala:437)\n",
                        "\tat org.apache.spark.sql.delta.metering.DeltaLogging.recordDeltaOperation(DeltaLogging.scala:113)\n",
                        "\tat org.apache.spark.sql.delta.metering.DeltaLogging.recordDeltaOperation$(DeltaLogging.scala:98)\n",
                        "\tat org.apache.spark.sql.delta.DeltaLog$.recordDeltaOperation(DeltaLog.scala:437)\n",
                        "\tat org.apache.spark.sql.delta.DeltaLog$.createDeltaLog$1(DeltaLog.scala:566)\n",
                        "\tat org.apache.spark.sql.delta.DeltaLog$.$anonfun$apply$4(DeltaLog.scala:577)\n",
                        "\tat com.google.common.cache.LocalCache$LocalManualCache$1.load(LocalCache.java:4792)\n",
                        "\tat com.google.common.cache.LocalCache$LoadingValueReference.loadFuture(LocalCache.java:3599)\n",
                        "\tat com.google.common.cache.LocalCache$Segment.loadSync(LocalCache.java:2379)\n",
                        "\tat com.google.common.cache.LocalCache$Segment.lockedGetOrLoad(LocalCache.java:2342)\n",
                        "\tat com.google.common.cache.LocalCache$Segment.get(LocalCache.java:2257)\n",
                        "\tat com.google.common.cache.LocalCache.get(LocalCache.java:4000)\n",
                        "\tat com.google.common.cache.LocalCache$LocalManualCache.get(LocalCache.java:4789)\n",
                        "\tat org.apache.spark.sql.delta.DeltaLog$.getDeltaLogFromCache$1(DeltaLog.scala:577)\n",
                        "\tat org.apache.spark.sql.delta.DeltaLog$.apply(DeltaLog.scala:584)\n",
                        "\tat org.apache.spark.sql.delta.DeltaLog$.forTable(DeltaLog.scala:487)\n",
                        "\tat org.apache.spark.sql.delta.catalog.DeltaTableV2.deltaLog$lzycompute(DeltaTableV2.scala:78)\n",
                        "\tat org.apache.spark.sql.delta.catalog.DeltaTableV2.deltaLog(DeltaTableV2.scala:78)\n",
                        "\tat org.apache.spark.sql.delta.catalog.DeltaTableV2.$anonfun$snapshot$3(DeltaTableV2.scala:107)\n",
                        "\tat scala.Option.getOrElse(Option.scala:189)\n",
                        "\tat org.apache.spark.sql.delta.catalog.DeltaTableV2.snapshot$lzycompute(DeltaTableV2.scala:107)\n",
                        "\tat org.apache.spark.sql.delta.catalog.DeltaTableV2.snapshot(DeltaTableV2.scala:95)\n",
                        "\tat org.apache.spark.sql.delta.catalog.DeltaTableV2.toBaseRelation(DeltaTableV2.scala:165)\n",
                        "\tat org.apache.spark.sql.delta.sources.DeltaDataSource.$anonfun$createRelation$4(DeltaDataSource.scala:187)\n",
                        "\tat org.apache.spark.sql.delta.metering.DeltaLogging.recordFrameProfile(DeltaLogging.scala:120)\n",
                        "\tat org.apache.spark.sql.delta.metering.DeltaLogging.recordFrameProfile$(DeltaLogging.scala:118)\n",
                        "\tat org.apache.spark.sql.delta.sources.DeltaDataSource.recordFrameProfile(DeltaDataSource.scala:50)\n",
                        "\tat org.apache.spark.sql.delta.sources.DeltaDataSource.createRelation(DeltaDataSource.scala:164)\n",
                        "\tat org.apache.spark.sql.execution.datasources.DataSource.resolveRelation(DataSource.scala:350)\n",
                        "\tat org.apache.spark.sql.DataFrameReader.loadV1Source(DataFrameReader.scala:228)\n",
                        "\tat org.apache.spark.sql.DataFrameReader.$anonfun$load$2(DataFrameReader.scala:210)\n",
                        "\tat scala.Option.getOrElse(Option.scala:189)\n",
                        "\tat org.apache.spark.sql.DataFrameReader.load(DataFrameReader.scala:210)\n",
                        "\tat org.apache.spark.sql.DataFrameReader.load(DataFrameReader.scala:185)\n",
                        "\tat sun.reflect.NativeMethodAccessorImpl.invoke0(Native Method)\n",
                        "\tat sun.reflect.NativeMethodAccessorImpl.invoke(NativeMethodAccessorImpl.java:62)\n",
                        "\tat sun.reflect.DelegatingMethodAccessorImpl.invoke(DelegatingMethodAccessorImpl.java:43)\n",
                        "\tat java.lang.reflect.Method.invoke(Method.java:498)\n",
                        "\tat py4j.reflection.MethodInvoker.invoke(MethodInvoker.java:244)\n",
                        "\tat py4j.reflection.ReflectionEngine.invoke(ReflectionEngine.java:357)\n",
                        "\tat py4j.Gateway.invoke(Gateway.java:282)\n",
                        "\tat py4j.commands.AbstractCommand.invokeMethod(AbstractCommand.java:132)\n",
                        "\tat py4j.commands.CallCommand.execute(CallCommand.java:79)\n",
                        "\tat py4j.ClientServerConnection.waitForCommands(ClientServerConnection.java:182)\n",
                        "\tat py4j.ClientServerConnection.run(ClientServerConnection.java:106)\n",
                        "\tat java.lang.Thread.run(Thread.java:750)\n",
                        "Caused by: com.amazonaws.services.s3.model.AmazonS3Exception: Forbidden (Service: Amazon S3; Status Code: 403; Error Code: 403 Forbidden; Request ID: 4QYW50ZK9VV7BZNH; S3 Extended Request ID: q+Px78Si29cG9CsM5V94b915TNPGZdte0bB9xovhm5QKp/QsF+Xsq2QAqADhXDoSzFLPs64zrdE=; Proxy: null), S3 Extended Request ID: q+Px78Si29cG9CsM5V94b915TNPGZdte0bB9xovhm5QKp/QsF+Xsq2QAqADhXDoSzFLPs64zrdE=\n",
                        "\tat com.amazonaws.http.AmazonHttpClient$RequestExecutor.handleErrorResponse(AmazonHttpClient.java:1828)\n",
                        "\tat com.amazonaws.http.AmazonHttpClient$RequestExecutor.handleServiceErrorResponse(AmazonHttpClient.java:1412)\n",
                        "\tat com.amazonaws.http.AmazonHttpClient$RequestExecutor.executeOneRequest(AmazonHttpClient.java:1374)\n",
                        "\tat com.amazonaws.http.AmazonHttpClient$RequestExecutor.executeHelper(AmazonHttpClient.java:1145)\n",
                        "\tat com.amazonaws.http.AmazonHttpClient$RequestExecutor.doExecute(AmazonHttpClient.java:802)\n",
                        "\tat com.amazonaws.http.AmazonHttpClient$RequestExecutor.executeWithTimer(AmazonHttpClient.java:770)\n",
                        "\tat com.amazonaws.http.AmazonHttpClient$RequestExecutor.execute(AmazonHttpClient.java:744)\n",
                        "\tat com.amazonaws.http.AmazonHttpClient$RequestExecutor.access$500(AmazonHttpClient.java:704)\n",
                        "\tat com.amazonaws.http.AmazonHttpClient$RequestExecutionBuilderImpl.execute(AmazonHttpClient.java:686)\n",
                        "\tat com.amazonaws.http.AmazonHttpClient.execute(AmazonHttpClient.java:550)\n",
                        "\tat com.amazonaws.http.AmazonHttpClient.execute(AmazonHttpClient.java:530)\n",
                        "\tat com.amazonaws.services.s3.AmazonS3Client.invoke(AmazonS3Client.java:5227)\n",
                        "\tat com.amazonaws.services.s3.AmazonS3Client.invoke(AmazonS3Client.java:5173)\n",
                        "\tat com.amazonaws.services.s3.AmazonS3Client.getObjectMetadata(AmazonS3Client.java:1360)\n",
                        "\tat org.apache.hadoop.fs.s3a.S3AFileSystem.lambda$getObjectMetadata$6(S3AFileSystem.java:2066)\n",
                        "\tat org.apache.hadoop.fs.s3a.Invoker.retryUntranslated(Invoker.java:412)\n",
                        "\tat org.apache.hadoop.fs.s3a.Invoker.retryUntranslated(Invoker.java:375)\n",
                        "\tat org.apache.hadoop.fs.s3a.S3AFileSystem.getObjectMetadata(S3AFileSystem.java:2056)\n",
                        "\tat org.apache.hadoop.fs.s3a.S3AFileSystem.getObjectMetadata(S3AFileSystem.java:2032)\n",
                        "\tat org.apache.hadoop.fs.s3a.S3AFileSystem.s3GetFileStatus(S3AFileSystem.java:3273)\n",
                        "\t... 91 more\n",
                        "23/02/17 05:16:53 WARN DeltaLog: Failed to parse s3a://reddit-streaming-stevenhurwitt/technology_clean/_delta_log/_last_checkpoint. This may happen if there was an error during read operation, or a file appears to be partial. Sleeping and trying again.\n",
                        "java.nio.file.AccessDeniedException: s3a://reddit-streaming-stevenhurwitt/technology_clean/_delta_log/_last_checkpoint: getFileStatus on s3a://reddit-streaming-stevenhurwitt/technology_clean/_delta_log/_last_checkpoint: com.amazonaws.services.s3.model.AmazonS3Exception: Forbidden (Service: Amazon S3; Status Code: 403; Error Code: 403 Forbidden; Request ID: R4JEWBB0120H7ZBK; S3 Extended Request ID: BVHNBASC7EJOUXMF2ZFvw3b+AdlRuvzUE3vyiZw1qST7broa3HIaX7ciYuJ1L2XevmEz5vYDcNQ=; Proxy: null), S3 Extended Request ID: BVHNBASC7EJOUXMF2ZFvw3b+AdlRuvzUE3vyiZw1qST7broa3HIaX7ciYuJ1L2XevmEz5vYDcNQ=:403 Forbidden\n",
                        "\tat org.apache.hadoop.fs.s3a.S3AUtils.translateException(S3AUtils.java:249)\n",
                        "\tat org.apache.hadoop.fs.s3a.S3AUtils.translateException(S3AUtils.java:170)\n",
                        "\tat org.apache.hadoop.fs.s3a.S3AFileSystem.s3GetFileStatus(S3AFileSystem.java:3286)\n",
                        "\tat org.apache.hadoop.fs.s3a.S3AFileSystem.innerGetFileStatus(S3AFileSystem.java:3185)\n",
                        "\tat org.apache.hadoop.fs.s3a.S3AFileSystem.extractOrFetchSimpleFileStatus(S3AFileSystem.java:4903)\n",
                        "\tat org.apache.hadoop.fs.s3a.S3AFileSystem.open(S3AFileSystem.java:1200)\n",
                        "\tat org.apache.hadoop.fs.s3a.S3AFileSystem.open(S3AFileSystem.java:1178)\n",
                        "\tat org.apache.hadoop.fs.FileSystem.open(FileSystem.java:976)\n",
                        "\tat org.apache.spark.sql.delta.storage.HadoopFileSystemLogStore.read(HadoopFileSystemLogStore.scala:54)\n",
                        "\tat org.apache.spark.sql.delta.Checkpoints.$anonfun$loadMetadataFromFile$2(Checkpoints.scala:191)\n",
                        "\tat org.apache.spark.sql.delta.metering.DeltaLogging.recordFrameProfile(DeltaLogging.scala:120)\n",
                        "\tat org.apache.spark.sql.delta.metering.DeltaLogging.recordFrameProfile$(DeltaLogging.scala:118)\n",
                        "\tat org.apache.spark.sql.delta.DeltaLog.recordFrameProfile(DeltaLog.scala:64)\n",
                        "\tat org.apache.spark.sql.delta.Checkpoints.$anonfun$loadMetadataFromFile$1(Checkpoints.scala:190)\n",
                        "\tat org.apache.spark.sql.delta.metering.DeltaLogging.withDmqTag(DeltaLogging.scala:124)\n",
                        "\tat org.apache.spark.sql.delta.metering.DeltaLogging.withDmqTag$(DeltaLogging.scala:123)\n",
                        "\tat org.apache.spark.sql.delta.DeltaLog.withDmqTag(DeltaLog.scala:64)\n",
                        "\tat org.apache.spark.sql.delta.Checkpoints.loadMetadataFromFile(Checkpoints.scala:189)\n",
                        "\tat org.apache.spark.sql.delta.Checkpoints.$anonfun$loadMetadataFromFile$2(Checkpoints.scala:202)\n",
                        "\tat org.apache.spark.sql.delta.metering.DeltaLogging.recordFrameProfile(DeltaLogging.scala:120)\n",
                        "\tat org.apache.spark.sql.delta.metering.DeltaLogging.recordFrameProfile$(DeltaLogging.scala:118)\n",
                        "\tat org.apache.spark.sql.delta.DeltaLog.recordFrameProfile(DeltaLog.scala:64)\n",
                        "\tat org.apache.spark.sql.delta.Checkpoints.$anonfun$loadMetadataFromFile$1(Checkpoints.scala:190)\n",
                        "\tat org.apache.spark.sql.delta.metering.DeltaLogging.withDmqTag(DeltaLogging.scala:124)\n",
                        "\tat org.apache.spark.sql.delta.metering.DeltaLogging.withDmqTag$(DeltaLogging.scala:123)\n",
                        "\tat org.apache.spark.sql.delta.DeltaLog.withDmqTag(DeltaLog.scala:64)\n",
                        "\tat org.apache.spark.sql.delta.Checkpoints.loadMetadataFromFile(Checkpoints.scala:189)\n",
                        "\tat org.apache.spark.sql.delta.Checkpoints.$anonfun$loadMetadataFromFile$2(Checkpoints.scala:202)\n",
                        "\tat org.apache.spark.sql.delta.metering.DeltaLogging.recordFrameProfile(DeltaLogging.scala:120)\n",
                        "\tat org.apache.spark.sql.delta.metering.DeltaLogging.recordFrameProfile$(DeltaLogging.scala:118)\n",
                        "\tat org.apache.spark.sql.delta.DeltaLog.recordFrameProfile(DeltaLog.scala:64)\n",
                        "\tat org.apache.spark.sql.delta.Checkpoints.$anonfun$loadMetadataFromFile$1(Checkpoints.scala:190)\n",
                        "\tat org.apache.spark.sql.delta.metering.DeltaLogging.withDmqTag(DeltaLogging.scala:124)\n",
                        "\tat org.apache.spark.sql.delta.metering.DeltaLogging.withDmqTag$(DeltaLogging.scala:123)\n",
                        "\tat org.apache.spark.sql.delta.DeltaLog.withDmqTag(DeltaLog.scala:64)\n",
                        "\tat org.apache.spark.sql.delta.Checkpoints.loadMetadataFromFile(Checkpoints.scala:189)\n",
                        "\tat org.apache.spark.sql.delta.Checkpoints.lastCheckpoint(Checkpoints.scala:184)\n",
                        "\tat org.apache.spark.sql.delta.Checkpoints.lastCheckpoint$(Checkpoints.scala:183)\n",
                        "\tat org.apache.spark.sql.delta.DeltaLog.lastCheckpoint(DeltaLog.scala:64)\n",
                        "\tat org.apache.spark.sql.delta.SnapshotManagement.$anonfun$getSnapshotAtInit$1(SnapshotManagement.scala:248)\n",
                        "\tat org.apache.spark.sql.delta.metering.DeltaLogging.recordFrameProfile(DeltaLogging.scala:120)\n",
                        "\tat org.apache.spark.sql.delta.metering.DeltaLogging.recordFrameProfile$(DeltaLogging.scala:118)\n",
                        "\tat org.apache.spark.sql.delta.DeltaLog.recordFrameProfile(DeltaLog.scala:64)\n",
                        "\tat org.apache.spark.sql.delta.SnapshotManagement.getSnapshotAtInit(SnapshotManagement.scala:246)\n",
                        "\tat org.apache.spark.sql.delta.SnapshotManagement.getSnapshotAtInit$(SnapshotManagement.scala:245)\n",
                        "\tat org.apache.spark.sql.delta.DeltaLog.getSnapshotAtInit(DeltaLog.scala:64)\n",
                        "\tat org.apache.spark.sql.delta.SnapshotManagement.$init$(SnapshotManagement.scala:53)\n",
                        "\tat org.apache.spark.sql.delta.DeltaLog.<init>(DeltaLog.scala:69)\n",
                        "\tat org.apache.spark.sql.delta.DeltaLog$.$anonfun$apply$3(DeltaLog.scala:567)\n",
                        "\tat org.apache.spark.sql.catalyst.plans.logical.AnalysisHelper$.allowInvokingTransformsInAnalyzer(AnalysisHelper.scala:323)\n",
                        "\tat org.apache.spark.sql.delta.DeltaLog$.$anonfun$apply$2(DeltaLog.scala:567)\n",
                        "\tat org.apache.spark.sql.delta.metering.DeltaLogging.recordFrameProfile(DeltaLogging.scala:120)\n",
                        "\tat org.apache.spark.sql.delta.metering.DeltaLogging.recordFrameProfile$(DeltaLogging.scala:118)\n",
                        "\tat org.apache.spark.sql.delta.DeltaLog$.recordFrameProfile(DeltaLog.scala:437)\n",
                        "\tat org.apache.spark.sql.delta.metering.DeltaLogging.$anonfun$recordDeltaOperation$5(DeltaLogging.scala:114)\n",
                        "\tat com.databricks.spark.util.DatabricksLogging.recordOperation(DatabricksLogging.scala:77)\n",
                        "\tat com.databricks.spark.util.DatabricksLogging.recordOperation$(DatabricksLogging.scala:67)\n",
                        "\tat org.apache.spark.sql.delta.DeltaLog$.recordOperation(DeltaLog.scala:437)\n",
                        "\tat org.apache.spark.sql.delta.metering.DeltaLogging.recordDeltaOperation(DeltaLogging.scala:113)\n",
                        "\tat org.apache.spark.sql.delta.metering.DeltaLogging.recordDeltaOperation$(DeltaLogging.scala:98)\n",
                        "\tat org.apache.spark.sql.delta.DeltaLog$.recordDeltaOperation(DeltaLog.scala:437)\n",
                        "\tat org.apache.spark.sql.delta.DeltaLog$.createDeltaLog$1(DeltaLog.scala:566)\n",
                        "\tat org.apache.spark.sql.delta.DeltaLog$.$anonfun$apply$4(DeltaLog.scala:577)\n",
                        "\tat com.google.common.cache.LocalCache$LocalManualCache$1.load(LocalCache.java:4792)\n",
                        "\tat com.google.common.cache.LocalCache$LoadingValueReference.loadFuture(LocalCache.java:3599)\n",
                        "\tat com.google.common.cache.LocalCache$Segment.loadSync(LocalCache.java:2379)\n",
                        "\tat com.google.common.cache.LocalCache$Segment.lockedGetOrLoad(LocalCache.java:2342)\n",
                        "\tat com.google.common.cache.LocalCache$Segment.get(LocalCache.java:2257)\n",
                        "\tat com.google.common.cache.LocalCache.get(LocalCache.java:4000)\n",
                        "\tat com.google.common.cache.LocalCache$LocalManualCache.get(LocalCache.java:4789)\n",
                        "\tat org.apache.spark.sql.delta.DeltaLog$.getDeltaLogFromCache$1(DeltaLog.scala:577)\n",
                        "\tat org.apache.spark.sql.delta.DeltaLog$.apply(DeltaLog.scala:584)\n",
                        "\tat org.apache.spark.sql.delta.DeltaLog$.forTable(DeltaLog.scala:487)\n",
                        "\tat org.apache.spark.sql.delta.catalog.DeltaTableV2.deltaLog$lzycompute(DeltaTableV2.scala:78)\n",
                        "\tat org.apache.spark.sql.delta.catalog.DeltaTableV2.deltaLog(DeltaTableV2.scala:78)\n",
                        "\tat org.apache.spark.sql.delta.catalog.DeltaTableV2.$anonfun$snapshot$3(DeltaTableV2.scala:107)\n",
                        "\tat scala.Option.getOrElse(Option.scala:189)\n",
                        "\tat org.apache.spark.sql.delta.catalog.DeltaTableV2.snapshot$lzycompute(DeltaTableV2.scala:107)\n",
                        "\tat org.apache.spark.sql.delta.catalog.DeltaTableV2.snapshot(DeltaTableV2.scala:95)\n",
                        "\tat org.apache.spark.sql.delta.catalog.DeltaTableV2.toBaseRelation(DeltaTableV2.scala:165)\n",
                        "\tat org.apache.spark.sql.delta.sources.DeltaDataSource.$anonfun$createRelation$4(DeltaDataSource.scala:187)\n",
                        "\tat org.apache.spark.sql.delta.metering.DeltaLogging.recordFrameProfile(DeltaLogging.scala:120)\n",
                        "\tat org.apache.spark.sql.delta.metering.DeltaLogging.recordFrameProfile$(DeltaLogging.scala:118)\n",
                        "\tat org.apache.spark.sql.delta.sources.DeltaDataSource.recordFrameProfile(DeltaDataSource.scala:50)\n",
                        "\tat org.apache.spark.sql.delta.sources.DeltaDataSource.createRelation(DeltaDataSource.scala:164)\n",
                        "\tat org.apache.spark.sql.execution.datasources.DataSource.resolveRelation(DataSource.scala:350)\n",
                        "\tat org.apache.spark.sql.DataFrameReader.loadV1Source(DataFrameReader.scala:228)\n",
                        "\tat org.apache.spark.sql.DataFrameReader.$anonfun$load$2(DataFrameReader.scala:210)\n",
                        "\tat scala.Option.getOrElse(Option.scala:189)\n",
                        "\tat org.apache.spark.sql.DataFrameReader.load(DataFrameReader.scala:210)\n",
                        "\tat org.apache.spark.sql.DataFrameReader.load(DataFrameReader.scala:185)\n",
                        "\tat sun.reflect.NativeMethodAccessorImpl.invoke0(Native Method)\n",
                        "\tat sun.reflect.NativeMethodAccessorImpl.invoke(NativeMethodAccessorImpl.java:62)\n",
                        "\tat sun.reflect.DelegatingMethodAccessorImpl.invoke(DelegatingMethodAccessorImpl.java:43)\n",
                        "\tat java.lang.reflect.Method.invoke(Method.java:498)\n",
                        "\tat py4j.reflection.MethodInvoker.invoke(MethodInvoker.java:244)\n",
                        "\tat py4j.reflection.ReflectionEngine.invoke(ReflectionEngine.java:357)\n",
                        "\tat py4j.Gateway.invoke(Gateway.java:282)\n",
                        "\tat py4j.commands.AbstractCommand.invokeMethod(AbstractCommand.java:132)\n",
                        "\tat py4j.commands.CallCommand.execute(CallCommand.java:79)\n",
                        "\tat py4j.ClientServerConnection.waitForCommands(ClientServerConnection.java:182)\n",
                        "\tat py4j.ClientServerConnection.run(ClientServerConnection.java:106)\n",
                        "\tat java.lang.Thread.run(Thread.java:750)\n",
                        "Caused by: com.amazonaws.services.s3.model.AmazonS3Exception: Forbidden (Service: Amazon S3; Status Code: 403; Error Code: 403 Forbidden; Request ID: R4JEWBB0120H7ZBK; S3 Extended Request ID: BVHNBASC7EJOUXMF2ZFvw3b+AdlRuvzUE3vyiZw1qST7broa3HIaX7ciYuJ1L2XevmEz5vYDcNQ=; Proxy: null), S3 Extended Request ID: BVHNBASC7EJOUXMF2ZFvw3b+AdlRuvzUE3vyiZw1qST7broa3HIaX7ciYuJ1L2XevmEz5vYDcNQ=\n",
                        "\tat com.amazonaws.http.AmazonHttpClient$RequestExecutor.handleErrorResponse(AmazonHttpClient.java:1828)\n",
                        "\tat com.amazonaws.http.AmazonHttpClient$RequestExecutor.handleServiceErrorResponse(AmazonHttpClient.java:1412)\n",
                        "\tat com.amazonaws.http.AmazonHttpClient$RequestExecutor.executeOneRequest(AmazonHttpClient.java:1374)\n",
                        "\tat com.amazonaws.http.AmazonHttpClient$RequestExecutor.executeHelper(AmazonHttpClient.java:1145)\n",
                        "\tat com.amazonaws.http.AmazonHttpClient$RequestExecutor.doExecute(AmazonHttpClient.java:802)\n",
                        "\tat com.amazonaws.http.AmazonHttpClient$RequestExecutor.executeWithTimer(AmazonHttpClient.java:770)\n",
                        "\tat com.amazonaws.http.AmazonHttpClient$RequestExecutor.execute(AmazonHttpClient.java:744)\n",
                        "\tat com.amazonaws.http.AmazonHttpClient$RequestExecutor.access$500(AmazonHttpClient.java:704)\n",
                        "\tat com.amazonaws.http.AmazonHttpClient$RequestExecutionBuilderImpl.execute(AmazonHttpClient.java:686)\n",
                        "\tat com.amazonaws.http.AmazonHttpClient.execute(AmazonHttpClient.java:550)\n",
                        "\tat com.amazonaws.http.AmazonHttpClient.execute(AmazonHttpClient.java:530)\n",
                        "\tat com.amazonaws.services.s3.AmazonS3Client.invoke(AmazonS3Client.java:5227)\n",
                        "\tat com.amazonaws.services.s3.AmazonS3Client.invoke(AmazonS3Client.java:5173)\n",
                        "\tat com.amazonaws.services.s3.AmazonS3Client.getObjectMetadata(AmazonS3Client.java:1360)\n",
                        "\tat org.apache.hadoop.fs.s3a.S3AFileSystem.lambda$getObjectMetadata$6(S3AFileSystem.java:2066)\n",
                        "\tat org.apache.hadoop.fs.s3a.Invoker.retryUntranslated(Invoker.java:412)\n",
                        "\tat org.apache.hadoop.fs.s3a.Invoker.retryUntranslated(Invoker.java:375)\n",
                        "\tat org.apache.hadoop.fs.s3a.S3AFileSystem.getObjectMetadata(S3AFileSystem.java:2056)\n",
                        "\tat org.apache.hadoop.fs.s3a.S3AFileSystem.getObjectMetadata(S3AFileSystem.java:2032)\n",
                        "\tat org.apache.hadoop.fs.s3a.S3AFileSystem.s3GetFileStatus(S3AFileSystem.java:3273)\n",
                        "\t... 100 more\n",
                        "23/02/17 05:16:54 WARN DeltaLog: s3a://reddit-streaming-stevenhurwitt/technology_clean/_delta_log/_last_checkpoint is corrupted. Will search the checkpoint files directly\n",
                        "java.nio.file.AccessDeniedException: s3a://reddit-streaming-stevenhurwitt/technology_clean/_delta_log/_last_checkpoint: getFileStatus on s3a://reddit-streaming-stevenhurwitt/technology_clean/_delta_log/_last_checkpoint: com.amazonaws.services.s3.model.AmazonS3Exception: Forbidden (Service: Amazon S3; Status Code: 403; Error Code: 403 Forbidden; Request ID: BMW6J8R2224DWCAH; S3 Extended Request ID: n6wpS7GXJTZFCG0vMxMZY7fYSFg1Z2BOEZKDM3S60QYP6FhBFXii4eDJYMiNzmJkoLaVOgHWrIw=; Proxy: null), S3 Extended Request ID: n6wpS7GXJTZFCG0vMxMZY7fYSFg1Z2BOEZKDM3S60QYP6FhBFXii4eDJYMiNzmJkoLaVOgHWrIw=:403 Forbidden\n",
                        "\tat org.apache.hadoop.fs.s3a.S3AUtils.translateException(S3AUtils.java:249)\n",
                        "\tat org.apache.hadoop.fs.s3a.S3AUtils.translateException(S3AUtils.java:170)\n",
                        "\tat org.apache.hadoop.fs.s3a.S3AFileSystem.s3GetFileStatus(S3AFileSystem.java:3286)\n",
                        "\tat org.apache.hadoop.fs.s3a.S3AFileSystem.innerGetFileStatus(S3AFileSystem.java:3185)\n",
                        "\tat org.apache.hadoop.fs.s3a.S3AFileSystem.extractOrFetchSimpleFileStatus(S3AFileSystem.java:4903)\n",
                        "\tat org.apache.hadoop.fs.s3a.S3AFileSystem.open(S3AFileSystem.java:1200)\n",
                        "\tat org.apache.hadoop.fs.s3a.S3AFileSystem.open(S3AFileSystem.java:1178)\n",
                        "\tat org.apache.hadoop.fs.FileSystem.open(FileSystem.java:976)\n",
                        "\tat org.apache.spark.sql.delta.storage.HadoopFileSystemLogStore.read(HadoopFileSystemLogStore.scala:54)\n",
                        "\tat org.apache.spark.sql.delta.Checkpoints.$anonfun$loadMetadataFromFile$2(Checkpoints.scala:191)\n",
                        "\tat org.apache.spark.sql.delta.metering.DeltaLogging.recordFrameProfile(DeltaLogging.scala:120)\n",
                        "\tat org.apache.spark.sql.delta.metering.DeltaLogging.recordFrameProfile$(DeltaLogging.scala:118)\n",
                        "\tat org.apache.spark.sql.delta.DeltaLog.recordFrameProfile(DeltaLog.scala:64)\n",
                        "\tat org.apache.spark.sql.delta.Checkpoints.$anonfun$loadMetadataFromFile$1(Checkpoints.scala:190)\n",
                        "\tat org.apache.spark.sql.delta.metering.DeltaLogging.withDmqTag(DeltaLogging.scala:124)\n",
                        "\tat org.apache.spark.sql.delta.metering.DeltaLogging.withDmqTag$(DeltaLogging.scala:123)\n",
                        "\tat org.apache.spark.sql.delta.DeltaLog.withDmqTag(DeltaLog.scala:64)\n",
                        "\tat org.apache.spark.sql.delta.Checkpoints.loadMetadataFromFile(Checkpoints.scala:189)\n",
                        "\tat org.apache.spark.sql.delta.Checkpoints.$anonfun$loadMetadataFromFile$2(Checkpoints.scala:202)\n",
                        "\tat org.apache.spark.sql.delta.metering.DeltaLogging.recordFrameProfile(DeltaLogging.scala:120)\n",
                        "\tat org.apache.spark.sql.delta.metering.DeltaLogging.recordFrameProfile$(DeltaLogging.scala:118)\n",
                        "\tat org.apache.spark.sql.delta.DeltaLog.recordFrameProfile(DeltaLog.scala:64)\n",
                        "\tat org.apache.spark.sql.delta.Checkpoints.$anonfun$loadMetadataFromFile$1(Checkpoints.scala:190)\n",
                        "\tat org.apache.spark.sql.delta.metering.DeltaLogging.withDmqTag(DeltaLogging.scala:124)\n",
                        "\tat org.apache.spark.sql.delta.metering.DeltaLogging.withDmqTag$(DeltaLogging.scala:123)\n",
                        "\tat org.apache.spark.sql.delta.DeltaLog.withDmqTag(DeltaLog.scala:64)\n",
                        "\tat org.apache.spark.sql.delta.Checkpoints.loadMetadataFromFile(Checkpoints.scala:189)\n",
                        "\tat org.apache.spark.sql.delta.Checkpoints.$anonfun$loadMetadataFromFile$2(Checkpoints.scala:202)\n",
                        "\tat org.apache.spark.sql.delta.metering.DeltaLogging.recordFrameProfile(DeltaLogging.scala:120)\n",
                        "\tat org.apache.spark.sql.delta.metering.DeltaLogging.recordFrameProfile$(DeltaLogging.scala:118)\n",
                        "\tat org.apache.spark.sql.delta.DeltaLog.recordFrameProfile(DeltaLog.scala:64)\n",
                        "\tat org.apache.spark.sql.delta.Checkpoints.$anonfun$loadMetadataFromFile$1(Checkpoints.scala:190)\n",
                        "\tat org.apache.spark.sql.delta.metering.DeltaLogging.withDmqTag(DeltaLogging.scala:124)\n",
                        "\tat org.apache.spark.sql.delta.metering.DeltaLogging.withDmqTag$(DeltaLogging.scala:123)\n",
                        "\tat org.apache.spark.sql.delta.DeltaLog.withDmqTag(DeltaLog.scala:64)\n",
                        "\tat org.apache.spark.sql.delta.Checkpoints.loadMetadataFromFile(Checkpoints.scala:189)\n",
                        "\tat org.apache.spark.sql.delta.Checkpoints.$anonfun$loadMetadataFromFile$2(Checkpoints.scala:202)\n",
                        "\tat org.apache.spark.sql.delta.metering.DeltaLogging.recordFrameProfile(DeltaLogging.scala:120)\n",
                        "\tat org.apache.spark.sql.delta.metering.DeltaLogging.recordFrameProfile$(DeltaLogging.scala:118)\n",
                        "\tat org.apache.spark.sql.delta.DeltaLog.recordFrameProfile(DeltaLog.scala:64)\n",
                        "\tat org.apache.spark.sql.delta.Checkpoints.$anonfun$loadMetadataFromFile$1(Checkpoints.scala:190)\n",
                        "\tat org.apache.spark.sql.delta.metering.DeltaLogging.withDmqTag(DeltaLogging.scala:124)\n",
                        "\tat org.apache.spark.sql.delta.metering.DeltaLogging.withDmqTag$(DeltaLogging.scala:123)\n",
                        "\tat org.apache.spark.sql.delta.DeltaLog.withDmqTag(DeltaLog.scala:64)\n",
                        "\tat org.apache.spark.sql.delta.Checkpoints.loadMetadataFromFile(Checkpoints.scala:189)\n",
                        "\tat org.apache.spark.sql.delta.Checkpoints.lastCheckpoint(Checkpoints.scala:184)\n",
                        "\tat org.apache.spark.sql.delta.Checkpoints.lastCheckpoint$(Checkpoints.scala:183)\n",
                        "\tat org.apache.spark.sql.delta.DeltaLog.lastCheckpoint(DeltaLog.scala:64)\n",
                        "\tat org.apache.spark.sql.delta.SnapshotManagement.$anonfun$getSnapshotAtInit$1(SnapshotManagement.scala:248)\n",
                        "\tat org.apache.spark.sql.delta.metering.DeltaLogging.recordFrameProfile(DeltaLogging.scala:120)\n",
                        "\tat org.apache.spark.sql.delta.metering.DeltaLogging.recordFrameProfile$(DeltaLogging.scala:118)\n",
                        "\tat org.apache.spark.sql.delta.DeltaLog.recordFrameProfile(DeltaLog.scala:64)\n",
                        "\tat org.apache.spark.sql.delta.SnapshotManagement.getSnapshotAtInit(SnapshotManagement.scala:246)\n",
                        "\tat org.apache.spark.sql.delta.SnapshotManagement.getSnapshotAtInit$(SnapshotManagement.scala:245)\n",
                        "\tat org.apache.spark.sql.delta.DeltaLog.getSnapshotAtInit(DeltaLog.scala:64)\n",
                        "\tat org.apache.spark.sql.delta.SnapshotManagement.$init$(SnapshotManagement.scala:53)\n",
                        "\tat org.apache.spark.sql.delta.DeltaLog.<init>(DeltaLog.scala:69)\n",
                        "\tat org.apache.spark.sql.delta.DeltaLog$.$anonfun$apply$3(DeltaLog.scala:567)\n",
                        "\tat org.apache.spark.sql.catalyst.plans.logical.AnalysisHelper$.allowInvokingTransformsInAnalyzer(AnalysisHelper.scala:323)\n",
                        "\tat org.apache.spark.sql.delta.DeltaLog$.$anonfun$apply$2(DeltaLog.scala:567)\n",
                        "\tat org.apache.spark.sql.delta.metering.DeltaLogging.recordFrameProfile(DeltaLogging.scala:120)\n",
                        "\tat org.apache.spark.sql.delta.metering.DeltaLogging.recordFrameProfile$(DeltaLogging.scala:118)\n",
                        "\tat org.apache.spark.sql.delta.DeltaLog$.recordFrameProfile(DeltaLog.scala:437)\n",
                        "\tat org.apache.spark.sql.delta.metering.DeltaLogging.$anonfun$recordDeltaOperation$5(DeltaLogging.scala:114)\n",
                        "\tat com.databricks.spark.util.DatabricksLogging.recordOperation(DatabricksLogging.scala:77)\n",
                        "\tat com.databricks.spark.util.DatabricksLogging.recordOperation$(DatabricksLogging.scala:67)\n",
                        "\tat org.apache.spark.sql.delta.DeltaLog$.recordOperation(DeltaLog.scala:437)\n",
                        "\tat org.apache.spark.sql.delta.metering.DeltaLogging.recordDeltaOperation(DeltaLogging.scala:113)\n",
                        "\tat org.apache.spark.sql.delta.metering.DeltaLogging.recordDeltaOperation$(DeltaLogging.scala:98)\n",
                        "\tat org.apache.spark.sql.delta.DeltaLog$.recordDeltaOperation(DeltaLog.scala:437)\n",
                        "\tat org.apache.spark.sql.delta.DeltaLog$.createDeltaLog$1(DeltaLog.scala:566)\n",
                        "\tat org.apache.spark.sql.delta.DeltaLog$.$anonfun$apply$4(DeltaLog.scala:577)\n",
                        "\tat com.google.common.cache.LocalCache$LocalManualCache$1.load(LocalCache.java:4792)\n",
                        "\tat com.google.common.cache.LocalCache$LoadingValueReference.loadFuture(LocalCache.java:3599)\n",
                        "\tat com.google.common.cache.LocalCache$Segment.loadSync(LocalCache.java:2379)\n",
                        "\tat com.google.common.cache.LocalCache$Segment.lockedGetOrLoad(LocalCache.java:2342)\n",
                        "\tat com.google.common.cache.LocalCache$Segment.get(LocalCache.java:2257)\n",
                        "\tat com.google.common.cache.LocalCache.get(LocalCache.java:4000)\n",
                        "\tat com.google.common.cache.LocalCache$LocalManualCache.get(LocalCache.java:4789)\n",
                        "\tat org.apache.spark.sql.delta.DeltaLog$.getDeltaLogFromCache$1(DeltaLog.scala:577)\n",
                        "\tat org.apache.spark.sql.delta.DeltaLog$.apply(DeltaLog.scala:584)\n",
                        "\tat org.apache.spark.sql.delta.DeltaLog$.forTable(DeltaLog.scala:487)\n",
                        "\tat org.apache.spark.sql.delta.catalog.DeltaTableV2.deltaLog$lzycompute(DeltaTableV2.scala:78)\n",
                        "\tat org.apache.spark.sql.delta.catalog.DeltaTableV2.deltaLog(DeltaTableV2.scala:78)\n",
                        "\tat org.apache.spark.sql.delta.catalog.DeltaTableV2.$anonfun$snapshot$3(DeltaTableV2.scala:107)\n",
                        "\tat scala.Option.getOrElse(Option.scala:189)\n",
                        "\tat org.apache.spark.sql.delta.catalog.DeltaTableV2.snapshot$lzycompute(DeltaTableV2.scala:107)\n",
                        "\tat org.apache.spark.sql.delta.catalog.DeltaTableV2.snapshot(DeltaTableV2.scala:95)\n",
                        "\tat org.apache.spark.sql.delta.catalog.DeltaTableV2.toBaseRelation(DeltaTableV2.scala:165)\n",
                        "\tat org.apache.spark.sql.delta.sources.DeltaDataSource.$anonfun$createRelation$4(DeltaDataSource.scala:187)\n",
                        "\tat org.apache.spark.sql.delta.metering.DeltaLogging.recordFrameProfile(DeltaLogging.scala:120)\n",
                        "\tat org.apache.spark.sql.delta.metering.DeltaLogging.recordFrameProfile$(DeltaLogging.scala:118)\n",
                        "\tat org.apache.spark.sql.delta.sources.DeltaDataSource.recordFrameProfile(DeltaDataSource.scala:50)\n",
                        "\tat org.apache.spark.sql.delta.sources.DeltaDataSource.createRelation(DeltaDataSource.scala:164)\n",
                        "\tat org.apache.spark.sql.execution.datasources.DataSource.resolveRelation(DataSource.scala:350)\n",
                        "\tat org.apache.spark.sql.DataFrameReader.loadV1Source(DataFrameReader.scala:228)\n",
                        "\tat org.apache.spark.sql.DataFrameReader.$anonfun$load$2(DataFrameReader.scala:210)\n",
                        "\tat scala.Option.getOrElse(Option.scala:189)\n",
                        "\tat org.apache.spark.sql.DataFrameReader.load(DataFrameReader.scala:210)\n",
                        "\tat org.apache.spark.sql.DataFrameReader.load(DataFrameReader.scala:185)\n",
                        "\tat sun.reflect.NativeMethodAccessorImpl.invoke0(Native Method)\n",
                        "\tat sun.reflect.NativeMethodAccessorImpl.invoke(NativeMethodAccessorImpl.java:62)\n",
                        "\tat sun.reflect.DelegatingMethodAccessorImpl.invoke(DelegatingMethodAccessorImpl.java:43)\n",
                        "\tat java.lang.reflect.Method.invoke(Method.java:498)\n",
                        "\tat py4j.reflection.MethodInvoker.invoke(MethodInvoker.java:244)\n",
                        "\tat py4j.reflection.ReflectionEngine.invoke(ReflectionEngine.java:357)\n",
                        "\tat py4j.Gateway.invoke(Gateway.java:282)\n",
                        "\tat py4j.commands.AbstractCommand.invokeMethod(AbstractCommand.java:132)\n",
                        "\tat py4j.commands.CallCommand.execute(CallCommand.java:79)\n",
                        "\tat py4j.ClientServerConnection.waitForCommands(ClientServerConnection.java:182)\n",
                        "\tat py4j.ClientServerConnection.run(ClientServerConnection.java:106)\n",
                        "\tat java.lang.Thread.run(Thread.java:750)\n",
                        "Caused by: com.amazonaws.services.s3.model.AmazonS3Exception: Forbidden (Service: Amazon S3; Status Code: 403; Error Code: 403 Forbidden; Request ID: BMW6J8R2224DWCAH; S3 Extended Request ID: n6wpS7GXJTZFCG0vMxMZY7fYSFg1Z2BOEZKDM3S60QYP6FhBFXii4eDJYMiNzmJkoLaVOgHWrIw=; Proxy: null), S3 Extended Request ID: n6wpS7GXJTZFCG0vMxMZY7fYSFg1Z2BOEZKDM3S60QYP6FhBFXii4eDJYMiNzmJkoLaVOgHWrIw=\n",
                        "\tat com.amazonaws.http.AmazonHttpClient$RequestExecutor.handleErrorResponse(AmazonHttpClient.java:1828)\n",
                        "\tat com.amazonaws.http.AmazonHttpClient$RequestExecutor.handleServiceErrorResponse(AmazonHttpClient.java:1412)\n",
                        "\tat com.amazonaws.http.AmazonHttpClient$RequestExecutor.executeOneRequest(AmazonHttpClient.java:1374)\n",
                        "\tat com.amazonaws.http.AmazonHttpClient$RequestExecutor.executeHelper(AmazonHttpClient.java:1145)\n",
                        "\tat com.amazonaws.http.AmazonHttpClient$RequestExecutor.doExecute(AmazonHttpClient.java:802)\n",
                        "\tat com.amazonaws.http.AmazonHttpClient$RequestExecutor.executeWithTimer(AmazonHttpClient.java:770)\n",
                        "\tat com.amazonaws.http.AmazonHttpClient$RequestExecutor.execute(AmazonHttpClient.java:744)\n",
                        "\tat com.amazonaws.http.AmazonHttpClient$RequestExecutor.access$500(AmazonHttpClient.java:704)\n",
                        "\tat com.amazonaws.http.AmazonHttpClient$RequestExecutionBuilderImpl.execute(AmazonHttpClient.java:686)\n",
                        "\tat com.amazonaws.http.AmazonHttpClient.execute(AmazonHttpClient.java:550)\n",
                        "\tat com.amazonaws.http.AmazonHttpClient.execute(AmazonHttpClient.java:530)\n",
                        "\tat com.amazonaws.services.s3.AmazonS3Client.invoke(AmazonS3Client.java:5227)\n",
                        "\tat com.amazonaws.services.s3.AmazonS3Client.invoke(AmazonS3Client.java:5173)\n",
                        "\tat com.amazonaws.services.s3.AmazonS3Client.getObjectMetadata(AmazonS3Client.java:1360)\n",
                        "\tat org.apache.hadoop.fs.s3a.S3AFileSystem.lambda$getObjectMetadata$6(S3AFileSystem.java:2066)\n",
                        "\tat org.apache.hadoop.fs.s3a.Invoker.retryUntranslated(Invoker.java:412)\n",
                        "\tat org.apache.hadoop.fs.s3a.Invoker.retryUntranslated(Invoker.java:375)\n",
                        "\tat org.apache.hadoop.fs.s3a.S3AFileSystem.getObjectMetadata(S3AFileSystem.java:2056)\n",
                        "\tat org.apache.hadoop.fs.s3a.S3AFileSystem.getObjectMetadata(S3AFileSystem.java:2032)\n",
                        "\tat org.apache.hadoop.fs.s3a.S3AFileSystem.s3GetFileStatus(S3AFileSystem.java:3273)\n",
                        "\t... 109 more\n",
                        "23/02/17 05:16:54 WARN TaskSchedulerImpl: Initial job has not accepted any resources; check your cluster UI to ensure that workers are registered and have sufficient resources\n"
                    ]
                },
                {
                    "ename": "Py4JJavaError",
                    "evalue": "An error occurred while calling o98.load.\n: java.util.concurrent.ExecutionException: java.nio.file.AccessDeniedException: s3a://reddit-streaming-stevenhurwitt/technology_clean/_delta_log: getFileStatus on s3a://reddit-streaming-stevenhurwitt/technology_clean/_delta_log: com.amazonaws.services.s3.model.AmazonS3Exception: Forbidden (Service: Amazon S3; Status Code: 403; Error Code: 403 Forbidden; Request ID: BMWFQHRCMTY0VW8V; S3 Extended Request ID: rTuwE5yq2JVxR0Edwhnkf70yX7qtwl4LvQX9YrBx1Sd6zqU7Hf8EoMrlmbBMv78zibahnVO4ZhI=; Proxy: null), S3 Extended Request ID: rTuwE5yq2JVxR0Edwhnkf70yX7qtwl4LvQX9YrBx1Sd6zqU7Hf8EoMrlmbBMv78zibahnVO4ZhI=:403 Forbidden\n\tat com.google.common.util.concurrent.AbstractFuture$Sync.getValue(AbstractFuture.java:306)\n\tat com.google.common.util.concurrent.AbstractFuture$Sync.get(AbstractFuture.java:293)\n\tat com.google.common.util.concurrent.AbstractFuture.get(AbstractFuture.java:116)\n\tat com.google.common.util.concurrent.Uninterruptibles.getUninterruptibly(Uninterruptibles.java:135)\n\tat com.google.common.cache.LocalCache$Segment.getAndRecordStats(LocalCache.java:2410)\n\tat com.google.common.cache.LocalCache$Segment.loadSync(LocalCache.java:2380)\n\tat com.google.common.cache.LocalCache$Segment.lockedGetOrLoad(LocalCache.java:2342)\n\tat com.google.common.cache.LocalCache$Segment.get(LocalCache.java:2257)\n\tat com.google.common.cache.LocalCache.get(LocalCache.java:4000)\n\tat com.google.common.cache.LocalCache$LocalManualCache.get(LocalCache.java:4789)\n\tat org.apache.spark.sql.delta.DeltaLog$.getDeltaLogFromCache$1(DeltaLog.scala:577)\n\tat org.apache.spark.sql.delta.DeltaLog$.apply(DeltaLog.scala:584)\n\tat org.apache.spark.sql.delta.DeltaLog$.forTable(DeltaLog.scala:487)\n\tat org.apache.spark.sql.delta.catalog.DeltaTableV2.deltaLog$lzycompute(DeltaTableV2.scala:78)\n\tat org.apache.spark.sql.delta.catalog.DeltaTableV2.deltaLog(DeltaTableV2.scala:78)\n\tat org.apache.spark.sql.delta.catalog.DeltaTableV2.$anonfun$snapshot$3(DeltaTableV2.scala:107)\n\tat scala.Option.getOrElse(Option.scala:189)\n\tat org.apache.spark.sql.delta.catalog.DeltaTableV2.snapshot$lzycompute(DeltaTableV2.scala:107)\n\tat org.apache.spark.sql.delta.catalog.DeltaTableV2.snapshot(DeltaTableV2.scala:95)\n\tat org.apache.spark.sql.delta.catalog.DeltaTableV2.toBaseRelation(DeltaTableV2.scala:165)\n\tat org.apache.spark.sql.delta.sources.DeltaDataSource.$anonfun$createRelation$4(DeltaDataSource.scala:187)\n\tat org.apache.spark.sql.delta.metering.DeltaLogging.recordFrameProfile(DeltaLogging.scala:120)\n\tat org.apache.spark.sql.delta.metering.DeltaLogging.recordFrameProfile$(DeltaLogging.scala:118)\n\tat org.apache.spark.sql.delta.sources.DeltaDataSource.recordFrameProfile(DeltaDataSource.scala:50)\n\tat org.apache.spark.sql.delta.sources.DeltaDataSource.createRelation(DeltaDataSource.scala:164)\n\tat org.apache.spark.sql.execution.datasources.DataSource.resolveRelation(DataSource.scala:350)\n\tat org.apache.spark.sql.DataFrameReader.loadV1Source(DataFrameReader.scala:228)\n\tat org.apache.spark.sql.DataFrameReader.$anonfun$load$2(DataFrameReader.scala:210)\n\tat scala.Option.getOrElse(Option.scala:189)\n\tat org.apache.spark.sql.DataFrameReader.load(DataFrameReader.scala:210)\n\tat org.apache.spark.sql.DataFrameReader.load(DataFrameReader.scala:185)\n\tat sun.reflect.NativeMethodAccessorImpl.invoke0(Native Method)\n\tat sun.reflect.NativeMethodAccessorImpl.invoke(NativeMethodAccessorImpl.java:62)\n\tat sun.reflect.DelegatingMethodAccessorImpl.invoke(DelegatingMethodAccessorImpl.java:43)\n\tat java.lang.reflect.Method.invoke(Method.java:498)\n\tat py4j.reflection.MethodInvoker.invoke(MethodInvoker.java:244)\n\tat py4j.reflection.ReflectionEngine.invoke(ReflectionEngine.java:357)\n\tat py4j.Gateway.invoke(Gateway.java:282)\n\tat py4j.commands.AbstractCommand.invokeMethod(AbstractCommand.java:132)\n\tat py4j.commands.CallCommand.execute(CallCommand.java:79)\n\tat py4j.ClientServerConnection.waitForCommands(ClientServerConnection.java:182)\n\tat py4j.ClientServerConnection.run(ClientServerConnection.java:106)\n\tat java.lang.Thread.run(Thread.java:750)\nCaused by: java.nio.file.AccessDeniedException: s3a://reddit-streaming-stevenhurwitt/technology_clean/_delta_log: getFileStatus on s3a://reddit-streaming-stevenhurwitt/technology_clean/_delta_log: com.amazonaws.services.s3.model.AmazonS3Exception: Forbidden (Service: Amazon S3; Status Code: 403; Error Code: 403 Forbidden; Request ID: BMWFQHRCMTY0VW8V; S3 Extended Request ID: rTuwE5yq2JVxR0Edwhnkf70yX7qtwl4LvQX9YrBx1Sd6zqU7Hf8EoMrlmbBMv78zibahnVO4ZhI=; Proxy: null), S3 Extended Request ID: rTuwE5yq2JVxR0Edwhnkf70yX7qtwl4LvQX9YrBx1Sd6zqU7Hf8EoMrlmbBMv78zibahnVO4ZhI=:403 Forbidden\n\tat org.apache.hadoop.fs.s3a.S3AUtils.translateException(S3AUtils.java:249)\n\tat org.apache.hadoop.fs.s3a.S3AUtils.translateException(S3AUtils.java:170)\n\tat org.apache.hadoop.fs.s3a.S3AFileSystem.s3GetFileStatus(S3AFileSystem.java:3286)\n\tat org.apache.hadoop.fs.s3a.S3AFileSystem.innerGetFileStatus(S3AFileSystem.java:3185)\n\tat org.apache.hadoop.fs.s3a.S3AFileSystem.getFileStatus(S3AFileSystem.java:3053)\n\tat org.apache.hadoop.fs.FileSystem.exists(FileSystem.java:1760)\n\tat org.apache.hadoop.fs.s3a.S3AFileSystem.exists(S3AFileSystem.java:4263)\n\tat org.apache.spark.sql.delta.storage.S3SingleDriverLogStore.listFromInternal(S3SingleDriverLogStore.scala:120)\n\tat org.apache.spark.sql.delta.storage.S3SingleDriverLogStore.listFrom(S3SingleDriverLogStore.scala:140)\n\tat org.apache.spark.sql.delta.Checkpoints.findLastCompleteCheckpoint(Checkpoints.scala:233)\n\tat org.apache.spark.sql.delta.Checkpoints.findLastCompleteCheckpoint$(Checkpoints.scala:224)\n\tat org.apache.spark.sql.delta.DeltaLog.findLastCompleteCheckpoint(DeltaLog.scala:64)\n\tat org.apache.spark.sql.delta.Checkpoints.$anonfun$loadMetadataFromFile$2(Checkpoints.scala:208)\n\tat org.apache.spark.sql.delta.metering.DeltaLogging.recordFrameProfile(DeltaLogging.scala:120)\n\tat org.apache.spark.sql.delta.metering.DeltaLogging.recordFrameProfile$(DeltaLogging.scala:118)\n\tat org.apache.spark.sql.delta.DeltaLog.recordFrameProfile(DeltaLog.scala:64)\n\tat org.apache.spark.sql.delta.Checkpoints.$anonfun$loadMetadataFromFile$1(Checkpoints.scala:190)\n\tat org.apache.spark.sql.delta.metering.DeltaLogging.withDmqTag(DeltaLogging.scala:124)\n\tat org.apache.spark.sql.delta.metering.DeltaLogging.withDmqTag$(DeltaLogging.scala:123)\n\tat org.apache.spark.sql.delta.DeltaLog.withDmqTag(DeltaLog.scala:64)\n\tat org.apache.spark.sql.delta.Checkpoints.loadMetadataFromFile(Checkpoints.scala:189)\n\tat org.apache.spark.sql.delta.Checkpoints.$anonfun$loadMetadataFromFile$2(Checkpoints.scala:202)\n\tat org.apache.spark.sql.delta.metering.DeltaLogging.recordFrameProfile(DeltaLogging.scala:120)\n\tat org.apache.spark.sql.delta.metering.DeltaLogging.recordFrameProfile$(DeltaLogging.scala:118)\n\tat org.apache.spark.sql.delta.DeltaLog.recordFrameProfile(DeltaLog.scala:64)\n\tat org.apache.spark.sql.delta.Checkpoints.$anonfun$loadMetadataFromFile$1(Checkpoints.scala:190)\n\tat org.apache.spark.sql.delta.metering.DeltaLogging.withDmqTag(DeltaLogging.scala:124)\n\tat org.apache.spark.sql.delta.metering.DeltaLogging.withDmqTag$(DeltaLogging.scala:123)\n\tat org.apache.spark.sql.delta.DeltaLog.withDmqTag(DeltaLog.scala:64)\n\tat org.apache.spark.sql.delta.Checkpoints.loadMetadataFromFile(Checkpoints.scala:189)\n\tat org.apache.spark.sql.delta.Checkpoints.$anonfun$loadMetadataFromFile$2(Checkpoints.scala:202)\n\tat org.apache.spark.sql.delta.metering.DeltaLogging.recordFrameProfile(DeltaLogging.scala:120)\n\tat org.apache.spark.sql.delta.metering.DeltaLogging.recordFrameProfile$(DeltaLogging.scala:118)\n\tat org.apache.spark.sql.delta.DeltaLog.recordFrameProfile(DeltaLog.scala:64)\n\tat org.apache.spark.sql.delta.Checkpoints.$anonfun$loadMetadataFromFile$1(Checkpoints.scala:190)\n\tat org.apache.spark.sql.delta.metering.DeltaLogging.withDmqTag(DeltaLogging.scala:124)\n\tat org.apache.spark.sql.delta.metering.DeltaLogging.withDmqTag$(DeltaLogging.scala:123)\n\tat org.apache.spark.sql.delta.DeltaLog.withDmqTag(DeltaLog.scala:64)\n\tat org.apache.spark.sql.delta.Checkpoints.loadMetadataFromFile(Checkpoints.scala:189)\n\tat org.apache.spark.sql.delta.Checkpoints.$anonfun$loadMetadataFromFile$2(Checkpoints.scala:202)\n\tat org.apache.spark.sql.delta.metering.DeltaLogging.recordFrameProfile(DeltaLogging.scala:120)\n\tat org.apache.spark.sql.delta.metering.DeltaLogging.recordFrameProfile$(DeltaLogging.scala:118)\n\tat org.apache.spark.sql.delta.DeltaLog.recordFrameProfile(DeltaLog.scala:64)\n\tat org.apache.spark.sql.delta.Checkpoints.$anonfun$loadMetadataFromFile$1(Checkpoints.scala:190)\n\tat org.apache.spark.sql.delta.metering.DeltaLogging.withDmqTag(DeltaLogging.scala:124)\n\tat org.apache.spark.sql.delta.metering.DeltaLogging.withDmqTag$(DeltaLogging.scala:123)\n\tat org.apache.spark.sql.delta.DeltaLog.withDmqTag(DeltaLog.scala:64)\n\tat org.apache.spark.sql.delta.Checkpoints.loadMetadataFromFile(Checkpoints.scala:189)\n\tat org.apache.spark.sql.delta.Checkpoints.lastCheckpoint(Checkpoints.scala:184)\n\tat org.apache.spark.sql.delta.Checkpoints.lastCheckpoint$(Checkpoints.scala:183)\n\tat org.apache.spark.sql.delta.DeltaLog.lastCheckpoint(DeltaLog.scala:64)\n\tat org.apache.spark.sql.delta.SnapshotManagement.$anonfun$getSnapshotAtInit$1(SnapshotManagement.scala:248)\n\tat org.apache.spark.sql.delta.metering.DeltaLogging.recordFrameProfile(DeltaLogging.scala:120)\n\tat org.apache.spark.sql.delta.metering.DeltaLogging.recordFrameProfile$(DeltaLogging.scala:118)\n\tat org.apache.spark.sql.delta.DeltaLog.recordFrameProfile(DeltaLog.scala:64)\n\tat org.apache.spark.sql.delta.SnapshotManagement.getSnapshotAtInit(SnapshotManagement.scala:246)\n\tat org.apache.spark.sql.delta.SnapshotManagement.getSnapshotAtInit$(SnapshotManagement.scala:245)\n\tat org.apache.spark.sql.delta.DeltaLog.getSnapshotAtInit(DeltaLog.scala:64)\n\tat org.apache.spark.sql.delta.SnapshotManagement.$init$(SnapshotManagement.scala:53)\n\tat org.apache.spark.sql.delta.DeltaLog.<init>(DeltaLog.scala:69)\n\tat org.apache.spark.sql.delta.DeltaLog$.$anonfun$apply$3(DeltaLog.scala:567)\n\tat org.apache.spark.sql.catalyst.plans.logical.AnalysisHelper$.allowInvokingTransformsInAnalyzer(AnalysisHelper.scala:323)\n\tat org.apache.spark.sql.delta.DeltaLog$.$anonfun$apply$2(DeltaLog.scala:567)\n\tat org.apache.spark.sql.delta.metering.DeltaLogging.recordFrameProfile(DeltaLogging.scala:120)\n\tat org.apache.spark.sql.delta.metering.DeltaLogging.recordFrameProfile$(DeltaLogging.scala:118)\n\tat org.apache.spark.sql.delta.DeltaLog$.recordFrameProfile(DeltaLog.scala:437)\n\tat org.apache.spark.sql.delta.metering.DeltaLogging.$anonfun$recordDeltaOperation$5(DeltaLogging.scala:114)\n\tat com.databricks.spark.util.DatabricksLogging.recordOperation(DatabricksLogging.scala:77)\n\tat com.databricks.spark.util.DatabricksLogging.recordOperation$(DatabricksLogging.scala:67)\n\tat org.apache.spark.sql.delta.DeltaLog$.recordOperation(DeltaLog.scala:437)\n\tat org.apache.spark.sql.delta.metering.DeltaLogging.recordDeltaOperation(DeltaLogging.scala:113)\n\tat org.apache.spark.sql.delta.metering.DeltaLogging.recordDeltaOperation$(DeltaLogging.scala:98)\n\tat org.apache.spark.sql.delta.DeltaLog$.recordDeltaOperation(DeltaLog.scala:437)\n\tat org.apache.spark.sql.delta.DeltaLog$.createDeltaLog$1(DeltaLog.scala:566)\n\tat org.apache.spark.sql.delta.DeltaLog$.$anonfun$apply$4(DeltaLog.scala:577)\n\tat com.google.common.cache.LocalCache$LocalManualCache$1.load(LocalCache.java:4792)\n\tat com.google.common.cache.LocalCache$LoadingValueReference.loadFuture(LocalCache.java:3599)\n\tat com.google.common.cache.LocalCache$Segment.loadSync(LocalCache.java:2379)\n\t... 37 more\nCaused by: com.amazonaws.services.s3.model.AmazonS3Exception: Forbidden (Service: Amazon S3; Status Code: 403; Error Code: 403 Forbidden; Request ID: BMWFQHRCMTY0VW8V; S3 Extended Request ID: rTuwE5yq2JVxR0Edwhnkf70yX7qtwl4LvQX9YrBx1Sd6zqU7Hf8EoMrlmbBMv78zibahnVO4ZhI=; Proxy: null), S3 Extended Request ID: rTuwE5yq2JVxR0Edwhnkf70yX7qtwl4LvQX9YrBx1Sd6zqU7Hf8EoMrlmbBMv78zibahnVO4ZhI=\n\tat com.amazonaws.http.AmazonHttpClient$RequestExecutor.handleErrorResponse(AmazonHttpClient.java:1828)\n\tat com.amazonaws.http.AmazonHttpClient$RequestExecutor.handleServiceErrorResponse(AmazonHttpClient.java:1412)\n\tat com.amazonaws.http.AmazonHttpClient$RequestExecutor.executeOneRequest(AmazonHttpClient.java:1374)\n\tat com.amazonaws.http.AmazonHttpClient$RequestExecutor.executeHelper(AmazonHttpClient.java:1145)\n\tat com.amazonaws.http.AmazonHttpClient$RequestExecutor.doExecute(AmazonHttpClient.java:802)\n\tat com.amazonaws.http.AmazonHttpClient$RequestExecutor.executeWithTimer(AmazonHttpClient.java:770)\n\tat com.amazonaws.http.AmazonHttpClient$RequestExecutor.execute(AmazonHttpClient.java:744)\n\tat com.amazonaws.http.AmazonHttpClient$RequestExecutor.access$500(AmazonHttpClient.java:704)\n\tat com.amazonaws.http.AmazonHttpClient$RequestExecutionBuilderImpl.execute(AmazonHttpClient.java:686)\n\tat com.amazonaws.http.AmazonHttpClient.execute(AmazonHttpClient.java:550)\n\tat com.amazonaws.http.AmazonHttpClient.execute(AmazonHttpClient.java:530)\n\tat com.amazonaws.services.s3.AmazonS3Client.invoke(AmazonS3Client.java:5227)\n\tat com.amazonaws.services.s3.AmazonS3Client.invoke(AmazonS3Client.java:5173)\n\tat com.amazonaws.services.s3.AmazonS3Client.getObjectMetadata(AmazonS3Client.java:1360)\n\tat org.apache.hadoop.fs.s3a.S3AFileSystem.lambda$getObjectMetadata$6(S3AFileSystem.java:2066)\n\tat org.apache.hadoop.fs.s3a.Invoker.retryUntranslated(Invoker.java:412)\n\tat org.apache.hadoop.fs.s3a.Invoker.retryUntranslated(Invoker.java:375)\n\tat org.apache.hadoop.fs.s3a.S3AFileSystem.getObjectMetadata(S3AFileSystem.java:2056)\n\tat org.apache.hadoop.fs.s3a.S3AFileSystem.getObjectMetadata(S3AFileSystem.java:2032)\n\tat org.apache.hadoop.fs.s3a.S3AFileSystem.s3GetFileStatus(S3AFileSystem.java:3273)\n\t... 112 more\n",
                    "output_type": "error",
                    "traceback": [
                        "\u001b[0;31m---------------------------------------------------------------------------\u001b[0m",
                        "\u001b[0;31mPy4JJavaError\u001b[0m                             Traceback (most recent call last)",
                        "\u001b[0;32m/tmp/ipykernel_105188/2193645216.py\u001b[0m in \u001b[0;36m<module>\u001b[0;34m\u001b[0m\n\u001b[1;32m      1\u001b[0m \u001b[0;32mfor\u001b[0m \u001b[0ms\u001b[0m \u001b[0;32min\u001b[0m \u001b[0mconfig\u001b[0m\u001b[0;34m[\u001b[0m\u001b[0;34m\"subreddit\"\u001b[0m\u001b[0;34m]\u001b[0m\u001b[0;34m:\u001b[0m\u001b[0;34m\u001b[0m\u001b[0;34m\u001b[0m\u001b[0m\n\u001b[1;32m      2\u001b[0m     \u001b[0mprint\u001b[0m\u001b[0;34m(\u001b[0m\u001b[0;34m\"subreddit: {}\"\u001b[0m\u001b[0;34m.\u001b[0m\u001b[0mformat\u001b[0m\u001b[0;34m(\u001b[0m\u001b[0ms\u001b[0m\u001b[0;34m)\u001b[0m\u001b[0;34m)\u001b[0m\u001b[0;34m\u001b[0m\u001b[0;34m\u001b[0m\u001b[0m\n\u001b[0;32m----> 3\u001b[0;31m     \u001b[0mwrite_spark_jdbc\u001b[0m\u001b[0;34m(\u001b[0m\u001b[0ms\u001b[0m\u001b[0;34m)\u001b[0m\u001b[0;34m\u001b[0m\u001b[0;34m\u001b[0m\u001b[0m\n\u001b[0m",
                        "\u001b[0;32m/tmp/ipykernel_105188/2994395969.py\u001b[0m in \u001b[0;36mwrite_spark_jdbc\u001b[0;34m(subreddit)\u001b[0m\n\u001b[1;32m     21\u001b[0m                                     aws_secret_access_key = creds[\"aws_secret\"])\n\u001b[1;32m     22\u001b[0m \u001b[0;34m\u001b[0m\u001b[0m\n\u001b[0;32m---> 23\u001b[0;31m     \u001b[0mdf\u001b[0m \u001b[0;34m=\u001b[0m \u001b[0mspark\u001b[0m\u001b[0;34m.\u001b[0m\u001b[0mread\u001b[0m\u001b[0;34m.\u001b[0m\u001b[0mformat\u001b[0m\u001b[0;34m(\u001b[0m\u001b[0;34m\"delta\"\u001b[0m\u001b[0;34m)\u001b[0m\u001b[0;34m.\u001b[0m\u001b[0moption\u001b[0m\u001b[0;34m(\u001b[0m\u001b[0;34m\"header\"\u001b[0m\u001b[0;34m,\u001b[0m \u001b[0;32mTrue\u001b[0m\u001b[0;34m)\u001b[0m\u001b[0;34m.\u001b[0m\u001b[0mload\u001b[0m\u001b[0;34m(\u001b[0m\u001b[0;34m\"s3a://reddit-streaming-stevenhurwitt/\"\u001b[0m \u001b[0;34m+\u001b[0m \u001b[0msubreddit\u001b[0m \u001b[0;34m+\u001b[0m \u001b[0;34m\"_clean\"\u001b[0m\u001b[0;34m)\u001b[0m\u001b[0;34m\u001b[0m\u001b[0;34m\u001b[0m\u001b[0m\n\u001b[0m\u001b[1;32m     24\u001b[0m \u001b[0;34m\u001b[0m\u001b[0m\n\u001b[1;32m     25\u001b[0m     \u001b[0mdb_creds\u001b[0m \u001b[0;34m=\u001b[0m \u001b[0mast\u001b[0m\u001b[0;34m.\u001b[0m\u001b[0mliteral_eval\u001b[0m\u001b[0;34m(\u001b[0m\u001b[0msecretmanager_client\u001b[0m\u001b[0;34m.\u001b[0m\u001b[0mget_secret_value\u001b[0m\u001b[0;34m(\u001b[0m\u001b[0mSecretId\u001b[0m\u001b[0;34m=\u001b[0m\u001b[0;34m\"dev/reddit/postgres\"\u001b[0m\u001b[0;34m)\u001b[0m\u001b[0;34m[\u001b[0m\u001b[0;34m\"SecretString\"\u001b[0m\u001b[0;34m]\u001b[0m\u001b[0;34m)\u001b[0m\u001b[0;34m\u001b[0m\u001b[0;34m\u001b[0m\u001b[0m\n",
                        "\u001b[0;32m/usr/local/lib/python3.7/dist-packages/pyspark/sql/readwriter.py\u001b[0m in \u001b[0;36mload\u001b[0;34m(self, path, format, schema, **options)\u001b[0m\n\u001b[1;32m    175\u001b[0m         \u001b[0mself\u001b[0m\u001b[0;34m.\u001b[0m\u001b[0moptions\u001b[0m\u001b[0;34m(\u001b[0m\u001b[0;34m**\u001b[0m\u001b[0moptions\u001b[0m\u001b[0;34m)\u001b[0m\u001b[0;34m\u001b[0m\u001b[0;34m\u001b[0m\u001b[0m\n\u001b[1;32m    176\u001b[0m         \u001b[0;32mif\u001b[0m \u001b[0misinstance\u001b[0m\u001b[0;34m(\u001b[0m\u001b[0mpath\u001b[0m\u001b[0;34m,\u001b[0m \u001b[0mstr\u001b[0m\u001b[0;34m)\u001b[0m\u001b[0;34m:\u001b[0m\u001b[0;34m\u001b[0m\u001b[0;34m\u001b[0m\u001b[0m\n\u001b[0;32m--> 177\u001b[0;31m             \u001b[0;32mreturn\u001b[0m \u001b[0mself\u001b[0m\u001b[0;34m.\u001b[0m\u001b[0m_df\u001b[0m\u001b[0;34m(\u001b[0m\u001b[0mself\u001b[0m\u001b[0;34m.\u001b[0m\u001b[0m_jreader\u001b[0m\u001b[0;34m.\u001b[0m\u001b[0mload\u001b[0m\u001b[0;34m(\u001b[0m\u001b[0mpath\u001b[0m\u001b[0;34m)\u001b[0m\u001b[0;34m)\u001b[0m\u001b[0;34m\u001b[0m\u001b[0;34m\u001b[0m\u001b[0m\n\u001b[0m\u001b[1;32m    178\u001b[0m         \u001b[0;32melif\u001b[0m \u001b[0mpath\u001b[0m \u001b[0;32mis\u001b[0m \u001b[0;32mnot\u001b[0m \u001b[0;32mNone\u001b[0m\u001b[0;34m:\u001b[0m\u001b[0;34m\u001b[0m\u001b[0;34m\u001b[0m\u001b[0m\n\u001b[1;32m    179\u001b[0m             \u001b[0;32mif\u001b[0m \u001b[0mtype\u001b[0m\u001b[0;34m(\u001b[0m\u001b[0mpath\u001b[0m\u001b[0;34m)\u001b[0m \u001b[0;34m!=\u001b[0m \u001b[0mlist\u001b[0m\u001b[0;34m:\u001b[0m\u001b[0;34m\u001b[0m\u001b[0;34m\u001b[0m\u001b[0m\n",
                        "\u001b[0;32m/usr/local/lib/python3.7/dist-packages/py4j/java_gateway.py\u001b[0m in \u001b[0;36m__call__\u001b[0;34m(self, *args)\u001b[0m\n\u001b[1;32m   1320\u001b[0m         \u001b[0manswer\u001b[0m \u001b[0;34m=\u001b[0m \u001b[0mself\u001b[0m\u001b[0;34m.\u001b[0m\u001b[0mgateway_client\u001b[0m\u001b[0;34m.\u001b[0m\u001b[0msend_command\u001b[0m\u001b[0;34m(\u001b[0m\u001b[0mcommand\u001b[0m\u001b[0;34m)\u001b[0m\u001b[0;34m\u001b[0m\u001b[0;34m\u001b[0m\u001b[0m\n\u001b[1;32m   1321\u001b[0m         return_value = get_return_value(\n\u001b[0;32m-> 1322\u001b[0;31m             answer, self.gateway_client, self.target_id, self.name)\n\u001b[0m\u001b[1;32m   1323\u001b[0m \u001b[0;34m\u001b[0m\u001b[0m\n\u001b[1;32m   1324\u001b[0m         \u001b[0;32mfor\u001b[0m \u001b[0mtemp_arg\u001b[0m \u001b[0;32min\u001b[0m \u001b[0mtemp_args\u001b[0m\u001b[0;34m:\u001b[0m\u001b[0;34m\u001b[0m\u001b[0;34m\u001b[0m\u001b[0m\n",
                        "\u001b[0;32m/usr/local/lib/python3.7/dist-packages/pyspark/sql/utils.py\u001b[0m in \u001b[0;36mdeco\u001b[0;34m(*a, **kw)\u001b[0m\n\u001b[1;32m    188\u001b[0m     \u001b[0;32mdef\u001b[0m \u001b[0mdeco\u001b[0m\u001b[0;34m(\u001b[0m\u001b[0;34m*\u001b[0m\u001b[0ma\u001b[0m\u001b[0;34m:\u001b[0m \u001b[0mAny\u001b[0m\u001b[0;34m,\u001b[0m \u001b[0;34m**\u001b[0m\u001b[0mkw\u001b[0m\u001b[0;34m:\u001b[0m \u001b[0mAny\u001b[0m\u001b[0;34m)\u001b[0m \u001b[0;34m->\u001b[0m \u001b[0mAny\u001b[0m\u001b[0;34m:\u001b[0m\u001b[0;34m\u001b[0m\u001b[0;34m\u001b[0m\u001b[0m\n\u001b[1;32m    189\u001b[0m         \u001b[0;32mtry\u001b[0m\u001b[0;34m:\u001b[0m\u001b[0;34m\u001b[0m\u001b[0;34m\u001b[0m\u001b[0m\n\u001b[0;32m--> 190\u001b[0;31m             \u001b[0;32mreturn\u001b[0m \u001b[0mf\u001b[0m\u001b[0;34m(\u001b[0m\u001b[0;34m*\u001b[0m\u001b[0ma\u001b[0m\u001b[0;34m,\u001b[0m \u001b[0;34m**\u001b[0m\u001b[0mkw\u001b[0m\u001b[0;34m)\u001b[0m\u001b[0;34m\u001b[0m\u001b[0;34m\u001b[0m\u001b[0m\n\u001b[0m\u001b[1;32m    191\u001b[0m         \u001b[0;32mexcept\u001b[0m \u001b[0mPy4JJavaError\u001b[0m \u001b[0;32mas\u001b[0m \u001b[0me\u001b[0m\u001b[0;34m:\u001b[0m\u001b[0;34m\u001b[0m\u001b[0;34m\u001b[0m\u001b[0m\n\u001b[1;32m    192\u001b[0m             \u001b[0mconverted\u001b[0m \u001b[0;34m=\u001b[0m \u001b[0mconvert_exception\u001b[0m\u001b[0;34m(\u001b[0m\u001b[0me\u001b[0m\u001b[0;34m.\u001b[0m\u001b[0mjava_exception\u001b[0m\u001b[0;34m)\u001b[0m\u001b[0;34m\u001b[0m\u001b[0;34m\u001b[0m\u001b[0m\n",
                        "\u001b[0;32m/usr/local/lib/python3.7/dist-packages/py4j/protocol.py\u001b[0m in \u001b[0;36mget_return_value\u001b[0;34m(answer, gateway_client, target_id, name)\u001b[0m\n\u001b[1;32m    326\u001b[0m                 raise Py4JJavaError(\n\u001b[1;32m    327\u001b[0m                     \u001b[0;34m\"An error occurred while calling {0}{1}{2}.\\n\"\u001b[0m\u001b[0;34m.\u001b[0m\u001b[0;34m\u001b[0m\u001b[0;34m\u001b[0m\u001b[0m\n\u001b[0;32m--> 328\u001b[0;31m                     format(target_id, \".\", name), value)\n\u001b[0m\u001b[1;32m    329\u001b[0m             \u001b[0;32melse\u001b[0m\u001b[0;34m:\u001b[0m\u001b[0;34m\u001b[0m\u001b[0;34m\u001b[0m\u001b[0m\n\u001b[1;32m    330\u001b[0m                 raise Py4JError(\n",
                        "\u001b[0;31mPy4JJavaError\u001b[0m: An error occurred while calling o98.load.\n: java.util.concurrent.ExecutionException: java.nio.file.AccessDeniedException: s3a://reddit-streaming-stevenhurwitt/technology_clean/_delta_log: getFileStatus on s3a://reddit-streaming-stevenhurwitt/technology_clean/_delta_log: com.amazonaws.services.s3.model.AmazonS3Exception: Forbidden (Service: Amazon S3; Status Code: 403; Error Code: 403 Forbidden; Request ID: BMWFQHRCMTY0VW8V; S3 Extended Request ID: rTuwE5yq2JVxR0Edwhnkf70yX7qtwl4LvQX9YrBx1Sd6zqU7Hf8EoMrlmbBMv78zibahnVO4ZhI=; Proxy: null), S3 Extended Request ID: rTuwE5yq2JVxR0Edwhnkf70yX7qtwl4LvQX9YrBx1Sd6zqU7Hf8EoMrlmbBMv78zibahnVO4ZhI=:403 Forbidden\n\tat com.google.common.util.concurrent.AbstractFuture$Sync.getValue(AbstractFuture.java:306)\n\tat com.google.common.util.concurrent.AbstractFuture$Sync.get(AbstractFuture.java:293)\n\tat com.google.common.util.concurrent.AbstractFuture.get(AbstractFuture.java:116)\n\tat com.google.common.util.concurrent.Uninterruptibles.getUninterruptibly(Uninterruptibles.java:135)\n\tat com.google.common.cache.LocalCache$Segment.getAndRecordStats(LocalCache.java:2410)\n\tat com.google.common.cache.LocalCache$Segment.loadSync(LocalCache.java:2380)\n\tat com.google.common.cache.LocalCache$Segment.lockedGetOrLoad(LocalCache.java:2342)\n\tat com.google.common.cache.LocalCache$Segment.get(LocalCache.java:2257)\n\tat com.google.common.cache.LocalCache.get(LocalCache.java:4000)\n\tat com.google.common.cache.LocalCache$LocalManualCache.get(LocalCache.java:4789)\n\tat org.apache.spark.sql.delta.DeltaLog$.getDeltaLogFromCache$1(DeltaLog.scala:577)\n\tat org.apache.spark.sql.delta.DeltaLog$.apply(DeltaLog.scala:584)\n\tat org.apache.spark.sql.delta.DeltaLog$.forTable(DeltaLog.scala:487)\n\tat org.apache.spark.sql.delta.catalog.DeltaTableV2.deltaLog$lzycompute(DeltaTableV2.scala:78)\n\tat org.apache.spark.sql.delta.catalog.DeltaTableV2.deltaLog(DeltaTableV2.scala:78)\n\tat org.apache.spark.sql.delta.catalog.DeltaTableV2.$anonfun$snapshot$3(DeltaTableV2.scala:107)\n\tat scala.Option.getOrElse(Option.scala:189)\n\tat org.apache.spark.sql.delta.catalog.DeltaTableV2.snapshot$lzycompute(DeltaTableV2.scala:107)\n\tat org.apache.spark.sql.delta.catalog.DeltaTableV2.snapshot(DeltaTableV2.scala:95)\n\tat org.apache.spark.sql.delta.catalog.DeltaTableV2.toBaseRelation(DeltaTableV2.scala:165)\n\tat org.apache.spark.sql.delta.sources.DeltaDataSource.$anonfun$createRelation$4(DeltaDataSource.scala:187)\n\tat org.apache.spark.sql.delta.metering.DeltaLogging.recordFrameProfile(DeltaLogging.scala:120)\n\tat org.apache.spark.sql.delta.metering.DeltaLogging.recordFrameProfile$(DeltaLogging.scala:118)\n\tat org.apache.spark.sql.delta.sources.DeltaDataSource.recordFrameProfile(DeltaDataSource.scala:50)\n\tat org.apache.spark.sql.delta.sources.DeltaDataSource.createRelation(DeltaDataSource.scala:164)\n\tat org.apache.spark.sql.execution.datasources.DataSource.resolveRelation(DataSource.scala:350)\n\tat org.apache.spark.sql.DataFrameReader.loadV1Source(DataFrameReader.scala:228)\n\tat org.apache.spark.sql.DataFrameReader.$anonfun$load$2(DataFrameReader.scala:210)\n\tat scala.Option.getOrElse(Option.scala:189)\n\tat org.apache.spark.sql.DataFrameReader.load(DataFrameReader.scala:210)\n\tat org.apache.spark.sql.DataFrameReader.load(DataFrameReader.scala:185)\n\tat sun.reflect.NativeMethodAccessorImpl.invoke0(Native Method)\n\tat sun.reflect.NativeMethodAccessorImpl.invoke(NativeMethodAccessorImpl.java:62)\n\tat sun.reflect.DelegatingMethodAccessorImpl.invoke(DelegatingMethodAccessorImpl.java:43)\n\tat java.lang.reflect.Method.invoke(Method.java:498)\n\tat py4j.reflection.MethodInvoker.invoke(MethodInvoker.java:244)\n\tat py4j.reflection.ReflectionEngine.invoke(ReflectionEngine.java:357)\n\tat py4j.Gateway.invoke(Gateway.java:282)\n\tat py4j.commands.AbstractCommand.invokeMethod(AbstractCommand.java:132)\n\tat py4j.commands.CallCommand.execute(CallCommand.java:79)\n\tat py4j.ClientServerConnection.waitForCommands(ClientServerConnection.java:182)\n\tat py4j.ClientServerConnection.run(ClientServerConnection.java:106)\n\tat java.lang.Thread.run(Thread.java:750)\nCaused by: java.nio.file.AccessDeniedException: s3a://reddit-streaming-stevenhurwitt/technology_clean/_delta_log: getFileStatus on s3a://reddit-streaming-stevenhurwitt/technology_clean/_delta_log: com.amazonaws.services.s3.model.AmazonS3Exception: Forbidden (Service: Amazon S3; Status Code: 403; Error Code: 403 Forbidden; Request ID: BMWFQHRCMTY0VW8V; S3 Extended Request ID: rTuwE5yq2JVxR0Edwhnkf70yX7qtwl4LvQX9YrBx1Sd6zqU7Hf8EoMrlmbBMv78zibahnVO4ZhI=; Proxy: null), S3 Extended Request ID: rTuwE5yq2JVxR0Edwhnkf70yX7qtwl4LvQX9YrBx1Sd6zqU7Hf8EoMrlmbBMv78zibahnVO4ZhI=:403 Forbidden\n\tat org.apache.hadoop.fs.s3a.S3AUtils.translateException(S3AUtils.java:249)\n\tat org.apache.hadoop.fs.s3a.S3AUtils.translateException(S3AUtils.java:170)\n\tat org.apache.hadoop.fs.s3a.S3AFileSystem.s3GetFileStatus(S3AFileSystem.java:3286)\n\tat org.apache.hadoop.fs.s3a.S3AFileSystem.innerGetFileStatus(S3AFileSystem.java:3185)\n\tat org.apache.hadoop.fs.s3a.S3AFileSystem.getFileStatus(S3AFileSystem.java:3053)\n\tat org.apache.hadoop.fs.FileSystem.exists(FileSystem.java:1760)\n\tat org.apache.hadoop.fs.s3a.S3AFileSystem.exists(S3AFileSystem.java:4263)\n\tat org.apache.spark.sql.delta.storage.S3SingleDriverLogStore.listFromInternal(S3SingleDriverLogStore.scala:120)\n\tat org.apache.spark.sql.delta.storage.S3SingleDriverLogStore.listFrom(S3SingleDriverLogStore.scala:140)\n\tat org.apache.spark.sql.delta.Checkpoints.findLastCompleteCheckpoint(Checkpoints.scala:233)\n\tat org.apache.spark.sql.delta.Checkpoints.findLastCompleteCheckpoint$(Checkpoints.scala:224)\n\tat org.apache.spark.sql.delta.DeltaLog.findLastCompleteCheckpoint(DeltaLog.scala:64)\n\tat org.apache.spark.sql.delta.Checkpoints.$anonfun$loadMetadataFromFile$2(Checkpoints.scala:208)\n\tat org.apache.spark.sql.delta.metering.DeltaLogging.recordFrameProfile(DeltaLogging.scala:120)\n\tat org.apache.spark.sql.delta.metering.DeltaLogging.recordFrameProfile$(DeltaLogging.scala:118)\n\tat org.apache.spark.sql.delta.DeltaLog.recordFrameProfile(DeltaLog.scala:64)\n\tat org.apache.spark.sql.delta.Checkpoints.$anonfun$loadMetadataFromFile$1(Checkpoints.scala:190)\n\tat org.apache.spark.sql.delta.metering.DeltaLogging.withDmqTag(DeltaLogging.scala:124)\n\tat org.apache.spark.sql.delta.metering.DeltaLogging.withDmqTag$(DeltaLogging.scala:123)\n\tat org.apache.spark.sql.delta.DeltaLog.withDmqTag(DeltaLog.scala:64)\n\tat org.apache.spark.sql.delta.Checkpoints.loadMetadataFromFile(Checkpoints.scala:189)\n\tat org.apache.spark.sql.delta.Checkpoints.$anonfun$loadMetadataFromFile$2(Checkpoints.scala:202)\n\tat org.apache.spark.sql.delta.metering.DeltaLogging.recordFrameProfile(DeltaLogging.scala:120)\n\tat org.apache.spark.sql.delta.metering.DeltaLogging.recordFrameProfile$(DeltaLogging.scala:118)\n\tat org.apache.spark.sql.delta.DeltaLog.recordFrameProfile(DeltaLog.scala:64)\n\tat org.apache.spark.sql.delta.Checkpoints.$anonfun$loadMetadataFromFile$1(Checkpoints.scala:190)\n\tat org.apache.spark.sql.delta.metering.DeltaLogging.withDmqTag(DeltaLogging.scala:124)\n\tat org.apache.spark.sql.delta.metering.DeltaLogging.withDmqTag$(DeltaLogging.scala:123)\n\tat org.apache.spark.sql.delta.DeltaLog.withDmqTag(DeltaLog.scala:64)\n\tat org.apache.spark.sql.delta.Checkpoints.loadMetadataFromFile(Checkpoints.scala:189)\n\tat org.apache.spark.sql.delta.Checkpoints.$anonfun$loadMetadataFromFile$2(Checkpoints.scala:202)\n\tat org.apache.spark.sql.delta.metering.DeltaLogging.recordFrameProfile(DeltaLogging.scala:120)\n\tat org.apache.spark.sql.delta.metering.DeltaLogging.recordFrameProfile$(DeltaLogging.scala:118)\n\tat org.apache.spark.sql.delta.DeltaLog.recordFrameProfile(DeltaLog.scala:64)\n\tat org.apache.spark.sql.delta.Checkpoints.$anonfun$loadMetadataFromFile$1(Checkpoints.scala:190)\n\tat org.apache.spark.sql.delta.metering.DeltaLogging.withDmqTag(DeltaLogging.scala:124)\n\tat org.apache.spark.sql.delta.metering.DeltaLogging.withDmqTag$(DeltaLogging.scala:123)\n\tat org.apache.spark.sql.delta.DeltaLog.withDmqTag(DeltaLog.scala:64)\n\tat org.apache.spark.sql.delta.Checkpoints.loadMetadataFromFile(Checkpoints.scala:189)\n\tat org.apache.spark.sql.delta.Checkpoints.$anonfun$loadMetadataFromFile$2(Checkpoints.scala:202)\n\tat org.apache.spark.sql.delta.metering.DeltaLogging.recordFrameProfile(DeltaLogging.scala:120)\n\tat org.apache.spark.sql.delta.metering.DeltaLogging.recordFrameProfile$(DeltaLogging.scala:118)\n\tat org.apache.spark.sql.delta.DeltaLog.recordFrameProfile(DeltaLog.scala:64)\n\tat org.apache.spark.sql.delta.Checkpoints.$anonfun$loadMetadataFromFile$1(Checkpoints.scala:190)\n\tat org.apache.spark.sql.delta.metering.DeltaLogging.withDmqTag(DeltaLogging.scala:124)\n\tat org.apache.spark.sql.delta.metering.DeltaLogging.withDmqTag$(DeltaLogging.scala:123)\n\tat org.apache.spark.sql.delta.DeltaLog.withDmqTag(DeltaLog.scala:64)\n\tat org.apache.spark.sql.delta.Checkpoints.loadMetadataFromFile(Checkpoints.scala:189)\n\tat org.apache.spark.sql.delta.Checkpoints.lastCheckpoint(Checkpoints.scala:184)\n\tat org.apache.spark.sql.delta.Checkpoints.lastCheckpoint$(Checkpoints.scala:183)\n\tat org.apache.spark.sql.delta.DeltaLog.lastCheckpoint(DeltaLog.scala:64)\n\tat org.apache.spark.sql.delta.SnapshotManagement.$anonfun$getSnapshotAtInit$1(SnapshotManagement.scala:248)\n\tat org.apache.spark.sql.delta.metering.DeltaLogging.recordFrameProfile(DeltaLogging.scala:120)\n\tat org.apache.spark.sql.delta.metering.DeltaLogging.recordFrameProfile$(DeltaLogging.scala:118)\n\tat org.apache.spark.sql.delta.DeltaLog.recordFrameProfile(DeltaLog.scala:64)\n\tat org.apache.spark.sql.delta.SnapshotManagement.getSnapshotAtInit(SnapshotManagement.scala:246)\n\tat org.apache.spark.sql.delta.SnapshotManagement.getSnapshotAtInit$(SnapshotManagement.scala:245)\n\tat org.apache.spark.sql.delta.DeltaLog.getSnapshotAtInit(DeltaLog.scala:64)\n\tat org.apache.spark.sql.delta.SnapshotManagement.$init$(SnapshotManagement.scala:53)\n\tat org.apache.spark.sql.delta.DeltaLog.<init>(DeltaLog.scala:69)\n\tat org.apache.spark.sql.delta.DeltaLog$.$anonfun$apply$3(DeltaLog.scala:567)\n\tat org.apache.spark.sql.catalyst.plans.logical.AnalysisHelper$.allowInvokingTransformsInAnalyzer(AnalysisHelper.scala:323)\n\tat org.apache.spark.sql.delta.DeltaLog$.$anonfun$apply$2(DeltaLog.scala:567)\n\tat org.apache.spark.sql.delta.metering.DeltaLogging.recordFrameProfile(DeltaLogging.scala:120)\n\tat org.apache.spark.sql.delta.metering.DeltaLogging.recordFrameProfile$(DeltaLogging.scala:118)\n\tat org.apache.spark.sql.delta.DeltaLog$.recordFrameProfile(DeltaLog.scala:437)\n\tat org.apache.spark.sql.delta.metering.DeltaLogging.$anonfun$recordDeltaOperation$5(DeltaLogging.scala:114)\n\tat com.databricks.spark.util.DatabricksLogging.recordOperation(DatabricksLogging.scala:77)\n\tat com.databricks.spark.util.DatabricksLogging.recordOperation$(DatabricksLogging.scala:67)\n\tat org.apache.spark.sql.delta.DeltaLog$.recordOperation(DeltaLog.scala:437)\n\tat org.apache.spark.sql.delta.metering.DeltaLogging.recordDeltaOperation(DeltaLogging.scala:113)\n\tat org.apache.spark.sql.delta.metering.DeltaLogging.recordDeltaOperation$(DeltaLogging.scala:98)\n\tat org.apache.spark.sql.delta.DeltaLog$.recordDeltaOperation(DeltaLog.scala:437)\n\tat org.apache.spark.sql.delta.DeltaLog$.createDeltaLog$1(DeltaLog.scala:566)\n\tat org.apache.spark.sql.delta.DeltaLog$.$anonfun$apply$4(DeltaLog.scala:577)\n\tat com.google.common.cache.LocalCache$LocalManualCache$1.load(LocalCache.java:4792)\n\tat com.google.common.cache.LocalCache$LoadingValueReference.loadFuture(LocalCache.java:3599)\n\tat com.google.common.cache.LocalCache$Segment.loadSync(LocalCache.java:2379)\n\t... 37 more\nCaused by: com.amazonaws.services.s3.model.AmazonS3Exception: Forbidden (Service: Amazon S3; Status Code: 403; Error Code: 403 Forbidden; Request ID: BMWFQHRCMTY0VW8V; S3 Extended Request ID: rTuwE5yq2JVxR0Edwhnkf70yX7qtwl4LvQX9YrBx1Sd6zqU7Hf8EoMrlmbBMv78zibahnVO4ZhI=; Proxy: null), S3 Extended Request ID: rTuwE5yq2JVxR0Edwhnkf70yX7qtwl4LvQX9YrBx1Sd6zqU7Hf8EoMrlmbBMv78zibahnVO4ZhI=\n\tat com.amazonaws.http.AmazonHttpClient$RequestExecutor.handleErrorResponse(AmazonHttpClient.java:1828)\n\tat com.amazonaws.http.AmazonHttpClient$RequestExecutor.handleServiceErrorResponse(AmazonHttpClient.java:1412)\n\tat com.amazonaws.http.AmazonHttpClient$RequestExecutor.executeOneRequest(AmazonHttpClient.java:1374)\n\tat com.amazonaws.http.AmazonHttpClient$RequestExecutor.executeHelper(AmazonHttpClient.java:1145)\n\tat com.amazonaws.http.AmazonHttpClient$RequestExecutor.doExecute(AmazonHttpClient.java:802)\n\tat com.amazonaws.http.AmazonHttpClient$RequestExecutor.executeWithTimer(AmazonHttpClient.java:770)\n\tat com.amazonaws.http.AmazonHttpClient$RequestExecutor.execute(AmazonHttpClient.java:744)\n\tat com.amazonaws.http.AmazonHttpClient$RequestExecutor.access$500(AmazonHttpClient.java:704)\n\tat com.amazonaws.http.AmazonHttpClient$RequestExecutionBuilderImpl.execute(AmazonHttpClient.java:686)\n\tat com.amazonaws.http.AmazonHttpClient.execute(AmazonHttpClient.java:550)\n\tat com.amazonaws.http.AmazonHttpClient.execute(AmazonHttpClient.java:530)\n\tat com.amazonaws.services.s3.AmazonS3Client.invoke(AmazonS3Client.java:5227)\n\tat com.amazonaws.services.s3.AmazonS3Client.invoke(AmazonS3Client.java:5173)\n\tat com.amazonaws.services.s3.AmazonS3Client.getObjectMetadata(AmazonS3Client.java:1360)\n\tat org.apache.hadoop.fs.s3a.S3AFileSystem.lambda$getObjectMetadata$6(S3AFileSystem.java:2066)\n\tat org.apache.hadoop.fs.s3a.Invoker.retryUntranslated(Invoker.java:412)\n\tat org.apache.hadoop.fs.s3a.Invoker.retryUntranslated(Invoker.java:375)\n\tat org.apache.hadoop.fs.s3a.S3AFileSystem.getObjectMetadata(S3AFileSystem.java:2056)\n\tat org.apache.hadoop.fs.s3a.S3AFileSystem.getObjectMetadata(S3AFileSystem.java:2032)\n\tat org.apache.hadoop.fs.s3a.S3AFileSystem.s3GetFileStatus(S3AFileSystem.java:3273)\n\t... 112 more\n"
                    ]
                },
                {
                    "name": "stdout",
                    "output_type": "stream",
                    "text": [
                        "23/02/17 05:17:09 WARN TaskSchedulerImpl: Initial job has not accepted any resources; check your cluster UI to ensure that workers are registered and have sufficient resources\n",
                        "23/02/17 05:17:24 WARN TaskSchedulerImpl: Initial job has not accepted any resources; check your cluster UI to ensure that workers are registered and have sufficient resources\n"
                    ]
                },
                {
                    "name": "stderr",
                    "output_type": "stream",
                    "text": [
                        "[Stage 0:>                                                          (0 + 0) / 3]\r"
                    ]
                },
                {
                    "name": "stdout",
                    "output_type": "stream",
                    "text": [
                        "23/02/17 05:17:39 WARN TaskSchedulerImpl: Initial job has not accepted any resources; check your cluster UI to ensure that workers are registered and have sufficient resources\n",
                        "23/02/17 05:17:54 WARN TaskSchedulerImpl: Initial job has not accepted any resources; check your cluster UI to ensure that workers are registered and have sufficient resources\n",
                        "23/02/17 05:18:09 WARN TaskSchedulerImpl: Initial job has not accepted any resources; check your cluster UI to ensure that workers are registered and have sufficient resources\n",
                        "23/02/17 05:18:24 WARN TaskSchedulerImpl: Initial job has not accepted any resources; check your cluster UI to ensure that workers are registered and have sufficient resources\n"
                    ]
                },
                {
                    "name": "stderr",
                    "output_type": "stream",
                    "text": [
                        "[Stage 0:>                                                          (0 + 0) / 3]\r"
                    ]
                },
                {
                    "name": "stdout",
                    "output_type": "stream",
                    "text": [
                        "23/02/17 05:18:39 WARN TaskSchedulerImpl: Initial job has not accepted any resources; check your cluster UI to ensure that workers are registered and have sufficient resources\n",
                        "23/02/17 05:18:54 WARN TaskSchedulerImpl: Initial job has not accepted any resources; check your cluster UI to ensure that workers are registered and have sufficient resources\n",
                        "23/02/17 05:19:09 WARN TaskSchedulerImpl: Initial job has not accepted any resources; check your cluster UI to ensure that workers are registered and have sufficient resources\n",
                        "23/02/17 05:19:24 WARN TaskSchedulerImpl: Initial job has not accepted any resources; check your cluster UI to ensure that workers are registered and have sufficient resources\n"
                    ]
                },
                {
                    "name": "stderr",
                    "output_type": "stream",
                    "text": [
                        "[Stage 0:>                                                          (0 + 0) / 3]\r"
                    ]
                },
                {
                    "name": "stdout",
                    "output_type": "stream",
                    "text": [
                        "23/02/17 05:19:39 WARN TaskSchedulerImpl: Initial job has not accepted any resources; check your cluster UI to ensure that workers are registered and have sufficient resources\n",
                        "23/02/17 05:19:54 WARN TaskSchedulerImpl: Initial job has not accepted any resources; check your cluster UI to ensure that workers are registered and have sufficient resources\n",
                        "23/02/17 05:20:09 WARN TaskSchedulerImpl: Initial job has not accepted any resources; check your cluster UI to ensure that workers are registered and have sufficient resources\n",
                        "23/02/17 05:20:24 WARN TaskSchedulerImpl: Initial job has not accepted any resources; check your cluster UI to ensure that workers are registered and have sufficient resources\n"
                    ]
                },
                {
                    "name": "stderr",
                    "output_type": "stream",
                    "text": [
                        "[Stage 0:>                                                          (0 + 0) / 3]\r"
                    ]
                },
                {
                    "name": "stdout",
                    "output_type": "stream",
                    "text": [
                        "23/02/17 05:20:39 WARN TaskSchedulerImpl: Initial job has not accepted any resources; check your cluster UI to ensure that workers are registered and have sufficient resources\n",
                        "23/02/17 05:20:54 WARN TaskSchedulerImpl: Initial job has not accepted any resources; check your cluster UI to ensure that workers are registered and have sufficient resources\n",
                        "23/02/17 05:21:09 WARN TaskSchedulerImpl: Initial job has not accepted any resources; check your cluster UI to ensure that workers are registered and have sufficient resources\n",
                        "23/02/17 05:21:24 WARN TaskSchedulerImpl: Initial job has not accepted any resources; check your cluster UI to ensure that workers are registered and have sufficient resources\n"
                    ]
                },
                {
                    "name": "stderr",
                    "output_type": "stream",
                    "text": [
                        "[Stage 0:>                                                          (0 + 0) / 3]\r"
                    ]
                },
                {
                    "name": "stdout",
                    "output_type": "stream",
                    "text": [
                        "23/02/17 05:21:39 WARN TaskSchedulerImpl: Initial job has not accepted any resources; check your cluster UI to ensure that workers are registered and have sufficient resources\n",
                        "23/02/17 05:21:54 WARN TaskSchedulerImpl: Initial job has not accepted any resources; check your cluster UI to ensure that workers are registered and have sufficient resources\n",
                        "23/02/17 05:22:09 WARN TaskSchedulerImpl: Initial job has not accepted any resources; check your cluster UI to ensure that workers are registered and have sufficient resources\n",
                        "23/02/17 05:22:24 WARN TaskSchedulerImpl: Initial job has not accepted any resources; check your cluster UI to ensure that workers are registered and have sufficient resources\n"
                    ]
                },
                {
                    "name": "stderr",
                    "output_type": "stream",
                    "text": [
                        "[Stage 0:>                                                          (0 + 0) / 3]\r"
                    ]
                },
                {
                    "name": "stdout",
                    "output_type": "stream",
                    "text": [
                        "23/02/17 05:22:39 WARN TaskSchedulerImpl: Initial job has not accepted any resources; check your cluster UI to ensure that workers are registered and have sufficient resources\n",
                        "23/02/17 05:22:54 WARN TaskSchedulerImpl: Initial job has not accepted any resources; check your cluster UI to ensure that workers are registered and have sufficient resources\n",
                        "23/02/17 05:23:09 WARN TaskSchedulerImpl: Initial job has not accepted any resources; check your cluster UI to ensure that workers are registered and have sufficient resources\n",
                        "23/02/17 05:23:24 WARN TaskSchedulerImpl: Initial job has not accepted any resources; check your cluster UI to ensure that workers are registered and have sufficient resources\n"
                    ]
                },
                {
                    "name": "stderr",
                    "output_type": "stream",
                    "text": [
                        "[Stage 0:>                                                          (0 + 0) / 3]\r"
                    ]
                },
                {
                    "name": "stdout",
                    "output_type": "stream",
                    "text": [
                        "23/02/17 05:23:39 WARN TaskSchedulerImpl: Initial job has not accepted any resources; check your cluster UI to ensure that workers are registered and have sufficient resources\n",
                        "23/02/17 05:23:54 WARN TaskSchedulerImpl: Initial job has not accepted any resources; check your cluster UI to ensure that workers are registered and have sufficient resources\n",
                        "23/02/17 05:24:09 WARN TaskSchedulerImpl: Initial job has not accepted any resources; check your cluster UI to ensure that workers are registered and have sufficient resources\n",
                        "23/02/17 05:24:24 WARN TaskSchedulerImpl: Initial job has not accepted any resources; check your cluster UI to ensure that workers are registered and have sufficient resources\n"
                    ]
                },
                {
                    "name": "stderr",
                    "output_type": "stream",
                    "text": [
                        "[Stage 0:>                                                          (0 + 0) / 3]\r"
                    ]
                },
                {
                    "name": "stdout",
                    "output_type": "stream",
                    "text": [
                        "23/02/17 05:24:39 WARN TaskSchedulerImpl: Initial job has not accepted any resources; check your cluster UI to ensure that workers are registered and have sufficient resources\n",
                        "23/02/17 05:24:54 WARN TaskSchedulerImpl: Initial job has not accepted any resources; check your cluster UI to ensure that workers are registered and have sufficient resources\n",
                        "23/02/17 05:25:09 WARN TaskSchedulerImpl: Initial job has not accepted any resources; check your cluster UI to ensure that workers are registered and have sufficient resources\n"
                    ]
                }
            ],
            "source": [
                "for s in config[\"subreddit\"]:\n",
                "    print(\"subreddit: {}\".format(s))\n",
                "    write_spark_jdbc(s)"
            ]
        },
        {
            "cell_type": "markdown",
            "metadata": {
                "azdata_cell_guid": "cbe1b93d-c62d-4e0e-bafa-661d4c14d578"
            },
            "source": [
                "## write to postgres table"
            ]
        },
        {
            "cell_type": "markdown",
            "metadata": {
                "azdata_cell_guid": "64508a5f-71e3-4be9-8b43-4588d088e5c7"
            },
            "source": [
                "### create schema"
            ]
        },
        {
            "cell_type": "code",
            "execution_count": null,
            "metadata": {
                "azdata_cell_guid": "8b8f8867-a8f6-41d3-b55e-1a9b6fec63c2",
                "language": "sql"
            },
            "outputs": [
                {
                    "ename": "OperationalError",
                    "evalue": "could not connect to server: Connection refused\n\tIs the server running on host \"xanaxprincess.asuscomm.com\" (174.170.113.213) and accepting\n\tTCP/IP connections on port 5432?\n",
                    "output_type": "error",
                    "traceback": [
                        "\u001b[0;31m---------------------------------------------------------------------------\u001b[0m",
                        "\u001b[0;31mOperationalError\u001b[0m                          Traceback (most recent call last)",
                        "\u001b[0;32m/tmp/ipykernel_105188/1375140164.py\u001b[0m in \u001b[0;36m<module>\u001b[0;34m\u001b[0m\n\u001b[0;32m----> 1\u001b[0;31m \u001b[0mconn\u001b[0m \u001b[0;34m=\u001b[0m \u001b[0mpsycopg2\u001b[0m\u001b[0;34m.\u001b[0m\u001b[0mconnect\u001b[0m\u001b[0;34m(\u001b[0m\u001b[0mhost\u001b[0m \u001b[0;34m=\u001b[0m \u001b[0mconfig\u001b[0m\u001b[0;34m[\u001b[0m\u001b[0;34m\"postgres_host\"\u001b[0m\u001b[0;34m]\u001b[0m\u001b[0;34m,\u001b[0m \u001b[0muser\u001b[0m \u001b[0;34m=\u001b[0m \u001b[0mconfig\u001b[0m\u001b[0;34m[\u001b[0m\u001b[0;34m\"postgres_user\"\u001b[0m\u001b[0;34m]\u001b[0m\u001b[0;34m,\u001b[0m \u001b[0mpassword\u001b[0m \u001b[0;34m=\u001b[0m \u001b[0mconfig\u001b[0m\u001b[0;34m[\u001b[0m\u001b[0;34m\"postgres_password\"\u001b[0m\u001b[0;34m]\u001b[0m\u001b[0;34m,\u001b[0m \u001b[0mdatabase\u001b[0m\u001b[0;34m=\u001b[0m\u001b[0;34m\"postgres\"\u001b[0m\u001b[0;34m)\u001b[0m\u001b[0;34m\u001b[0m\u001b[0;34m\u001b[0m\u001b[0m\n\u001b[0m",
                        "\u001b[0;32m/usr/local/lib/python3.7/dist-packages/psycopg2/__init__.py\u001b[0m in \u001b[0;36mconnect\u001b[0;34m(dsn, connection_factory, cursor_factory, **kwargs)\u001b[0m\n\u001b[1;32m    120\u001b[0m \u001b[0;34m\u001b[0m\u001b[0m\n\u001b[1;32m    121\u001b[0m     \u001b[0mdsn\u001b[0m \u001b[0;34m=\u001b[0m \u001b[0m_ext\u001b[0m\u001b[0;34m.\u001b[0m\u001b[0mmake_dsn\u001b[0m\u001b[0;34m(\u001b[0m\u001b[0mdsn\u001b[0m\u001b[0;34m,\u001b[0m \u001b[0;34m**\u001b[0m\u001b[0mkwargs\u001b[0m\u001b[0;34m)\u001b[0m\u001b[0;34m\u001b[0m\u001b[0;34m\u001b[0m\u001b[0m\n\u001b[0;32m--> 122\u001b[0;31m     \u001b[0mconn\u001b[0m \u001b[0;34m=\u001b[0m \u001b[0m_connect\u001b[0m\u001b[0;34m(\u001b[0m\u001b[0mdsn\u001b[0m\u001b[0;34m,\u001b[0m \u001b[0mconnection_factory\u001b[0m\u001b[0;34m=\u001b[0m\u001b[0mconnection_factory\u001b[0m\u001b[0;34m,\u001b[0m \u001b[0;34m**\u001b[0m\u001b[0mkwasync\u001b[0m\u001b[0;34m)\u001b[0m\u001b[0;34m\u001b[0m\u001b[0;34m\u001b[0m\u001b[0m\n\u001b[0m\u001b[1;32m    123\u001b[0m     \u001b[0;32mif\u001b[0m \u001b[0mcursor_factory\u001b[0m \u001b[0;32mis\u001b[0m \u001b[0;32mnot\u001b[0m \u001b[0;32mNone\u001b[0m\u001b[0;34m:\u001b[0m\u001b[0;34m\u001b[0m\u001b[0;34m\u001b[0m\u001b[0m\n\u001b[1;32m    124\u001b[0m         \u001b[0mconn\u001b[0m\u001b[0;34m.\u001b[0m\u001b[0mcursor_factory\u001b[0m \u001b[0;34m=\u001b[0m \u001b[0mcursor_factory\u001b[0m\u001b[0;34m\u001b[0m\u001b[0;34m\u001b[0m\u001b[0m\n",
                        "\u001b[0;31mOperationalError\u001b[0m: could not connect to server: Connection refused\n\tIs the server running on host \"xanaxprincess.asuscomm.com\" (174.170.113.213) and accepting\n\tTCP/IP connections on port 5432?\n"
                    ]
                }
            ],
            "source": [
                "conn = psycopg2.connect(host = config[\"postgres_host\"], user = config[\"postgres_user\"], password = config[\"postgres_password\"], database=\"postgres\")"
            ]
        },
        {
            "cell_type": "code",
            "execution_count": null,
            "metadata": {
                "azdata_cell_guid": "5e39a567-d873-416a-a428-93dc1f132094",
                "language": "sql"
            },
            "outputs": [
                {
                    "name": "stdout",
                    "output_type": "stream",
                    "text": [
                        "name 'df' is not defined\n"
                    ]
                },
                {
                    "name": "stdout",
                    "output_type": "stream",
                    "text": [
                        "23/02/17 05:09:54 WARN TaskSchedulerImpl: Initial job has not accepted any resources; check your cluster UI to ensure that workers are registered and have sufficient resources\n"
                    ]
                }
            ],
            "source": [
                "connect_str = \"jdbc:postgresql://{}:5432/postgres\".format(config[\"postgres_host\"])\n",
                "\n",
                "try:\n",
                "    df.write.format(\"jdbc\") \\\n",
                "        .mode(\"overwrite\") \\\n",
                "        .option(\"url\", connect_str) \\\n",
                "        .option(\"dbtable\", \"public.{}\".format(subreddit)) \\\n",
                "        .option(\"user\", config[\"postgres_user\"]) \\\n",
                "        .option(\"password\", config[\"postgres_password\"]) \\\n",
                "        .option(\"driver\", \"org.postgresql.Driver\") \\\n",
                "        .save()\n",
                "\n",
                "    print(\"wrote df to postgresql table.\")\n",
                "\n",
                "except Exception as e:\n",
                "    print(e)"
            ]
        },
        {
            "cell_type": "markdown",
            "metadata": {
                "azdata_cell_guid": "e54fedea-14a9-4052-b2b4-6d3b8f30821e"
            },
            "source": [
                "## stop spark"
            ]
        },
        {
            "cell_type": "code",
            "execution_count": 24,
            "metadata": {
                "azdata_cell_guid": "65e23599-1cd8-4de0-92a1-d728bcb5ac62",
                "language": "sql",
                "vscode": {
                    "languageId": "sql"
                }
            },
            "outputs": [
                {
                    "name": "stdout",
                    "output_type": "stream",
                    "text": [
                        "SparkSession does not exist in the JVM\n"
                    ]
                }
            ],
            "source": [
                "try:\n",
                "    spark.stop()\n",
                "\n",
                "except Exception as e:\n",
                "    print(e)"
            ]
        },
        {
            "cell_type": "code",
            "execution_count": null,
            "metadata": {
                "azdata_cell_guid": "f0273f14-2d98-4b40-9e25-cbd3c2ef393d",
                "language": "sql",
                "vscode": {
                    "languageId": "sql"
                }
            },
            "outputs": [],
            "source": []
        }
    ],
    "metadata": {
        "kernelspec": {
            "display_name": "reddit-env",
            "language": "python",
            "name": "reddit-env"
        },
        "language_info": {
            "codemirror_mode": {
                "name": "ipython",
                "version": 3
            },
            "file_extension": ".py",
            "mimetype": "text/x-python",
            "name": "python",
            "nbconvert_exporter": "python",
            "pygments_lexer": "ipython3",
            "version": "3.7.3"
        },
        "orig_nbformat": 4,
        "vscode": {
            "interpreter": {
                "hash": "31f2aee4e71d21fbe5cf8b01ff0e069b9275f58929596ceb00d14d90e3e16cd6"
            }
        }
    },
    "nbformat": 4,
    "nbformat_minor": 2
}<|MERGE_RESOLUTION|>--- conflicted
+++ resolved
@@ -46,7 +46,44 @@
             ]
         },
         {
-<<<<<<< HEAD
+            "attachments": {},
+            "cell_type": "markdown",
+            "metadata": {
+                "azdata_cell_guid": "03ad6b6b-2eef-4d01-b56f-7cdcc3a204e9"
+            },
+            "source": [
+                "# creds & config"
+            ]
+        },
+        {
+            "cell_type": "code",
+            "execution_count": 41,
+            "metadata": {
+                "azdata_cell_guid": "c7b59afb-04cd-4487-bf28-3760a7198061",
+                "language": "sql"
+            },
+            "outputs": [
+                {
+                    "name": "stdout",
+                    "output_type": "stream",
+                    "text": [
+                        "read creds.json.\n",
+                        "read config.yaml.\n",
+                        "read creds & config.\n",
+                        "read creds successfully.\n"
+                    ]
+                },
+                {
+                    "name": "stdout",
+                    "output_type": "stream",
+                    "text": [
+                        "23/02/17 05:25:24 WARN TaskSchedulerImpl: Initial job has not accepted any resources; check your cluster UI to ensure that workers are registered and have sufficient resources\n"
+                    ]
+                }
+            ],
+            "execution_count": 1
+        },
+        {
             "cell_type": "code",
             "source": [
                 "select * from reddit.aws limit 20"
@@ -402,43 +439,7 @@
             "execution_count": 1
         },
         {
-=======
-            "attachments": {},
->>>>>>> fced6ac6
             "cell_type": "markdown",
-            "metadata": {
-                "azdata_cell_guid": "03ad6b6b-2eef-4d01-b56f-7cdcc3a204e9"
-            },
-            "source": [
-                "# creds & config"
-            ]
-        },
-        {
-            "cell_type": "code",
-            "execution_count": 41,
-            "metadata": {
-                "azdata_cell_guid": "c7b59afb-04cd-4487-bf28-3760a7198061",
-                "language": "sql"
-            },
-            "outputs": [
-                {
-                    "name": "stdout",
-                    "output_type": "stream",
-                    "text": [
-                        "read creds.json.\n",
-                        "read config.yaml.\n",
-                        "read creds & config.\n",
-                        "read creds successfully.\n"
-                    ]
-                },
-                {
-                    "name": "stdout",
-                    "output_type": "stream",
-                    "text": [
-                        "23/02/17 05:25:24 WARN TaskSchedulerImpl: Initial job has not accepted any resources; check your cluster UI to ensure that workers are registered and have sufficient resources\n"
-                    ]
-                }
-            ],
             "source": [
                 "creds_path = os.path.join(\"/opt\", \"workspace\", \"redditStreaming\", \"src\", \"main\", \"python\", \"reddit\", \"creds.json\")\n",
                 "config_path = os.path.join(\"/opt\", \"workspace\", \"redditStreaming\", \"src\", \"main\", \"python\", \"reddit\", \"config.yaml\")\n",
