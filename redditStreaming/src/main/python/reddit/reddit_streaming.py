--- conflicted
+++ resolved
@@ -57,10 +57,7 @@
         spark = SparkSession.builder.appName("reddit_{}".format(subreddit)) \
                     .master("spark://{}:7077".format(spark_host)) \
                     .config("spark.scheduler.mode", "FAIR") \
-<<<<<<< HEAD
-=======
                     .config("spark.scheduler.allocation.file", "file:///opt/workspace/redditStreaming/fairscheduler.xml") \
->>>>>>> 8ccd5df4
                     .config("spark.executor.memory", "512m") \
                     .config("spark.executor.cores", "1") \
                     .config("spark.streaming.concurrentJobs", "4") \
@@ -238,13 +235,8 @@
     df.writeStream \
         .trigger(processingTime="30 seconds") \
         .format("delta") \
-<<<<<<< HEAD
-        .option("path", "s3a://reddit-stevenhurwitt/" + subreddit) \
-        .option("checkpointLocation", "file:///opt/workspace/checkpoints/" + subreddit) \
-=======
         .option("path", "s3a://reddit-stevenhurwitt/{}".format(subreddit)) \
         .option("checkpointLocation", "file:///opt/workspace/checkpoints/{}".format(subreddit)) \
->>>>>>> 8ccd5df4
         .option("header", True) \
         .outputMode("append") \
         .start()
