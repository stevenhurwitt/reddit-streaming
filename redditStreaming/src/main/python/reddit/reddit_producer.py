from kafka import KafkaProducer
from kafka.errors import NoBrokersAvailable, KafkaTimeoutError
import datetime as dt
import requests
import kafka
import reddit
import pprint
import boto3
import yaml
import time
import json
import sys
import os

pp = pprint.PrettyPrinter(indent = 1)

def aws():
    s3_client = boto3.client("s3")
    athena_client = boto3.client("athena")
    secret_client = boto3.client("secrets")
    return(s3_client, athena_client, secret_client)

def get_bearer():
    """
    gets bearer token from reddit.

    returns: header for request
    """
    base = os.getcwd()

    creds_path_container = os.path.join("/opt", "workspace", "redditStreaming", "creds.json")

    creds_dir = "/".join(base.split("/")[:-3])
    creds_path = os.path.join(creds_dir, "creds.json")

    try:
        with open(creds_path, "r") as f:
            creds = json.load(f)
            f.close()

    except FileNotFoundError:
        with open(creds_path_container, "r") as f:
            creds = json.load(f)
            f.close()

    except:
        print("credentials file not found.")
        sys.exit()

    auth = requests.auth.HTTPBasicAuth(creds["client-id"], creds["secret-id"])
    data = {
            'grant_type': 'password',
            'username': creds["user"],
            'password': creds["password"]
            }
    headers = {'User-Agent': 'reddit-streaming/0.0.1'}

    response = requests.post('https://www.reddit.com/api/v1/access_token',
                    auth=auth, data=data, headers=headers)

    token = response.json()["access_token"]
    headers = {**headers, **{'Authorization': f"bearer {token}"}}
    return(headers)

def get_subreddit(subreddit, limit, post_type, before, headers):
    """
    gets data for a given subreddit.

    params: subreddit (str) - name of subreddit
            limit (int) - number of results to return
            post_type (str) - type of posts (hot, new, controversial, top, etc)
            header (dict) - request header w/ bearer token

    returns: response (json) - body of api response
    """

    request_url = "https://oauth.reddit.com/r/{}/{}".format(subreddit, post_type)
    options = {"limit":str(limit), "before":str(before)}
    try:
        response = requests.get(request_url, 
                            headers = headers,
                            params = options)

        response_json = response.json()
        return(response_json)
    
    except Exception as e:
        pp.pprint(e)

def my_serializer(message):
    return json.dumps(message).encode('utf-8')

def subset_response(response):
    """
    remove nested data structures from response data

    params:
        response (json)

    return:
        data (dict)
        after_token (str)
    """
    data = response["data"]["children"][0]["data"] #subset for just the post data
    after_token = response["data"]["after"] #save "after" token to get posts after this one
    i = 0

    ## this looks really hacky, think of a better way to do this...
    try:
        #exclude nested data for schema simplicity
        data.pop("preview")
        data.pop("link_flair_richtext")
        data.pop("media_embed")
        data.pop("user_reports")
        data.pop("secure_media_embed")
        data.pop("author_flair_richtext")
        data.pop("gildings")
        data.pop("all_awardings")
        data.pop("awarders")
        data.pop("treatment_tags")
        data.pop("mod_reports")

    except:
        data.pop("link_flair_richtext")
        data.pop("media_embed")
        data.pop("user_reports")
        data.pop("secure_media_embed")
        data.pop("author_flair_richtext")
        data.pop("gildings")
        data.pop("all_awardings")
        data.pop("awarders")
        data.pop("treatment_tags")
        data.pop("mod_reports")

    return(data, after_token)

def poll_subreddit(subreddit, post_type, header, host, debug):
    """
    infinite loop to poll api & push new responses to kafka

    params:
        subreddit (str) - name of subreddit
        post_type (str) - type of posts (new, hot, controversial, etc)
        header (dict) - request header w/ bearer token
        host (str) - kafka host name
        port (int) - kafka port num
        debug (bool) - debug mode (True/False)

    """
    try:
        broker = ["{}:9092".format(host)]
        producer = KafkaProducer(
                    bootstrap_servers=broker,
                    value_serializer=my_serializer
                    # api_version = (0, 10, 2)
                )
    
<<<<<<< HEAD
    except kafka.errors.NoBrokersAvailable:
=======
    except NoBrokersAvailable:
>>>>>>> 7ea78599
        print("no kafka broker available.")
        sys.exit()

    params = {}
    params["topic"] = ["reddit_{}".format(s) for s in subreddit]

<<<<<<< HEAD
=======
    if after_token is not None:
        try:
            producer.send(topic, my_data)

        except KafkaTimeoutError:
            print("kafka timed out sending first message, exiting now.")
            sys.exit()
>>>>>>> 7ea78599

    token_list = []

    for i, s in enumerate(subreddit):
        my_response = get_subreddit(s, 1, post_type, "", header)
        my_data, after_token = subset_response(my_response)
        token_list.append(after_token)
        # with open("sample_response.json", "w") as f:
        #     json.dump(my_data, f, indent = 1)

        if after_token is not None:
            producer.send(params["topic"][i], my_data)                          

            if debug:
                print("subreddit: {}, post date: {}, post title: {}, token: {}.".format(s, dt.datetime.fromtimestamp(my_data["created"]), my_data["title"], after_token))

    params["token"] = token_list
    if None in token_list:
        time.sleep(5)

    else:
        time.sleep(30)

    while True:
        token_list = []
        for i, s in enumerate(subreddit):
            after_token = params["token"][i]
            try:
                next_response = get_subreddit(s, 1, post_type, after_token, header)
                my_data, after_token = subset_response(next_response)

                ## weird bug where it hits the api too fast(?) and no after token is returned
                ## this passes None, which gives the current post & correct access token
                if after_token is not None:
                    producer.send(params["topic"][i], my_data)

                    if debug:
                        print("subreddit: {}, post date: {}, post title: {}, token: {}.".format(s, dt.datetime.fromtimestamp(my_data["created"]), my_data["title"], after_token))
                
                token_list.append(after_token) 
                
                time.sleep(5)

            except json.decoder.JSONDecodeError:
                # when the bearer token expires (after 24 hrs), we do not receive a response
                print("bearer token expired, reauthenticating...")
                header = get_bearer()
                after_token = params["token"][i]

                next_response = get_subreddit(s, 1, post_type, after_token, header)
                my_data, after_token = subset_response(next_response)

                if after_token is not None:
                    producer.send(params["topic"][i], my_data)

                    if debug:
                        print("subreddit: {}, post datetime: {}, post title: {}, token: {}.".format(s, dt.datetime.fromtimestamp(my_data["created"]), my_data["title"], after_token))
                
                token_list.append(after_token)
                time.sleep(5)
                pass

            except IndexError:
                # this means empty response is returned, take a nap
                # time.sleep(120)
                # print("no more data for subreddit: {}.".format(s))
                token_list.append(params["token"][i])
                time.sleep(3)
                pass

            except Exception as e:
                # catch all for api exceptions (SSL errors, ConnectionError, etc)
                print(e)
                token_list.append(params["token"][i])
                # pass
                time.sleep(60)
                pass

        params["token"] = token_list
        if None in token_list:
            time.sleep(5)

        else:
            time.sleep(110)
    

def main():
    """
    authenticate and poll subreddit api
    """
    try:
        # base = os.getcwd()
        # config_path = "/".join(base.split("/")[:-1])
        # config_file = os.path.join(base, "config.yaml")
        
        with open("config.yaml", "r") as f:
            config = yaml.safe_load(f)
            subreddit = config["subreddit"]
            post_type = config["post_type"]
            kafka_host = config["kafka_host"]
            debug = config["debug"]
    
    except:
        print("failed to find config.yaml")
        sys.exit()

    s3, athena, secrets = aws()

    print("s3: {}".format(s3))
    print("athena: {}".format(athena))
    print("secrets: {}".format(secrets))

    my_header = get_bearer()
    print("authenticated w/ bearer token good for 24 hrs.")
    poll_subreddit(subreddit, post_type, my_header, kafka_host, debug)

if __name__ == "__main__":
    # time.sleep(600)
    print("reading from api to kafka...")
    main()<|MERGE_RESOLUTION|>--- conflicted
+++ resolved
@@ -6,7 +6,7 @@
 import reddit
 import pprint
 import boto3
-import yaml
+# import yaml
 import time
 import json
 import sys
@@ -134,7 +134,7 @@
 
     return(data, after_token)
 
-def poll_subreddit(subreddit, post_type, header, host, debug):
+def poll_subreddit(subreddit, post_type, header, host, index, debug):
     """
     infinite loop to poll api & push new responses to kafka
 
@@ -155,19 +155,14 @@
                     # api_version = (0, 10, 2)
                 )
     
-<<<<<<< HEAD
     except kafka.errors.NoBrokersAvailable:
-=======
-    except NoBrokersAvailable:
->>>>>>> 7ea78599
         print("no kafka broker available.")
         sys.exit()
 
     params = {}
     params["topic"] = ["reddit_{}".format(s) for s in subreddit]
-
-<<<<<<< HEAD
-=======
+    topic = params["topic"][index]
+
     if after_token is not None:
         try:
             producer.send(topic, my_data)
@@ -175,7 +170,6 @@
         except KafkaTimeoutError:
             print("kafka timed out sending first message, exiting now.")
             sys.exit()
->>>>>>> 7ea78599
 
     token_list = []
 
@@ -290,7 +284,10 @@
 
     my_header = get_bearer()
     print("authenticated w/ bearer token good for 24 hrs.")
-    poll_subreddit(subreddit, post_type, my_header, kafka_host, debug)
+
+    print("found {} subreddits...".format(len(subreddit)))
+    print(subreddit)
+    poll_subreddit(subreddit, post_type, my_header, kafka_host, 0, debug)
 
 if __name__ == "__main__":
     # time.sleep(600)
