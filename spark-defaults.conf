spark.eventLog.enabled true
spark.eventLog.dir file:///opt/workspace/events
spark.history.fs.logDirectory file:///opt/workspace/events
spark.local.dir file://opt/workspace/tmp/driver/technology
spark.hadoop.fs.s3a.fast.upload.buffer bytebuffer
spark.hadoop.fs.s3a.fast.upload.active.blocks 1

# macbook
# spark.driver.cores 4
# spark.driver.memory 4g
# spark.executor.core 1
# spark.executor.memory 4g
# spark.worker.memory 8g

# desktop
<<<<<<< HEAD
# spark.driver.cores 8
# spark.driver.memory 8g
# spark.executor.memory 8g
# spark.worker.memory 16g
=======
spark.driver.cores 8
spark.driver.memory 2g
spark.executor.memory 1g
spark.worker.memory 2g
>>>>>>> 069ed2f8

# raspberry pi
spark.executor.core 1
spark.driver.memory 1g
spark.executor.memory 4g<|MERGE_RESOLUTION|>--- conflicted
+++ resolved
@@ -13,17 +13,10 @@
 # spark.worker.memory 8g
 
 # desktop
-<<<<<<< HEAD
-# spark.driver.cores 8
-# spark.driver.memory 8g
-# spark.executor.memory 8g
-# spark.worker.memory 16g
-=======
 spark.driver.cores 8
 spark.driver.memory 2g
 spark.executor.memory 1g
 spark.worker.memory 2g
->>>>>>> 069ed2f8
 
 # raspberry pi
 spark.executor.core 1
