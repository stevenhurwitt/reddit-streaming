version: "3.3"
secrets:
  aws_access_key_id: 
    file: aws_access_key.txt
  aws_secret_access_key: 
    file: aws_secret.txt
volumes:
  shared-workspace:
    driver: local
  postgres-db-volume:
    driver: local
services:
  jupyterlab:
    image: stevenhurwitt/jupyterlab:latest
    container_name: jupyterlab
    secrets:
      - aws_access_key_id
      - aws_secret_access_key
    environment:
      - JUPYTER_TOKEN=easy
      - AWS_ACCESS_KEY_ID=aws_access_key_id
      - AWS_SECRET_ACCESS_KEY=aws_secret_access_key
    ports:
      - 8897:8888
    volumes:
      - shared-workspace:/opt/workspace
      - ./redditStreaming:/opt/workspace/redditStreaming
    read_only: false

  # maven:
  #   image: stevenhurwitt/maven:latest
  #   container_name: maven
  #   secrets:
  #     - aws_access_key_id
  #     - aws_secret_access_key
  #   environment:
  #     - AWS_ACCESS_KEY_ID=aws_access_key_id
  #     - AWS_SECRET_ACCESS_KEY=aws_secret_access_key
  #   ports:
  #     - 8899:8888
  #   volumes:
  #     - shared-workspace:/opt/workspace
  #     - ./redditStreaming:/opt/workspace/redditStreaming
  #   read_only: false

  spark-master:
    image: stevenhurwitt/spark-master:latest
    container_name: spark-master
    hostname: spark-master
    ports:
      - 8080:8080
      - 7077:7077
      - 4040:4040
    volumes:
      - shared-workspace:/opt/workspace

  spark-worker-1:
    image: stevenhurwitt/spark-worker:latest
    container_name: spark-worker-1
    environment:
<<<<<<< HEAD
      - SPARK_WORKER_CORES=4
      - SPARK_WORKER_MEMORY=4096m
=======
      - SPARK_WORKER_CORES=2
      - SPARK_WORKER_MEMORY=2048m
>>>>>>> 069ed2f8
    ports:
      - 4041:4040
      - 8083:8081
      - 18081:18080
    volumes:
      - shared-workspace:/opt/workspace
    depends_on:
      - spark-master

  spark-worker-2:
    image: stevenhurwitt/spark-worker:latest
    container_name: spark-worker-2
    environment:
<<<<<<< HEAD
      - SPARK_WORKER_CORES=4
      - SPARK_WORKER_MEMORY=4096m
=======
      - SPARK_WORKER_CORES=2
      - SPARK_WORKER_MEMORY=2048m
>>>>>>> 069ed2f8
    ports:
      - 4042:4040
      - 8082:8082
      - 18082:18080
    volumes:
      - shared-workspace:/opt/workspace
    depends_on:
      - spark-master

  postgres:
    image: postgres
    container_name: postgres
    hostname: postgres
    ports: 
      - "5433:5432"
    environment: 
      - POSTGRES_USER=steven
      - POSTGRES_PASSWORD=Secret!1234

  zookeeper:
    # image: wurstmeister/zookeeper
    image: ghcr.io/arm64-compat/confluentinc/cp-zookeeper:7.1.1
    container_name: zookeeper
    hostname: zookeeper
    # networks:
    #   - reddit_streaming
    ports:
      - "2181:2181"
    environment:
      ZOOKEEPER_CLIENT_PORT: 2181
    restart: always
    volumes:
      - ./cluster_config/zookeeper/data:/opt/zookeeper-3.4.13/data

  kafka:
    # image: wurstmeister/kafka
    image: ghcr.io/arm64-compat/confluentinc/cp-kafka:7.1.1
    container_name: kafka
    hostname: kafka
    # networks:
    #   - reddit_streaming
    ports:
      - "9092:9092"
    environment:
      KAFKA_ADVERTISED_HOST_NAME: 192.168.50.32  #ip of local machine
      # KAFKA_ADVERTISED_HOST_NAME: xanaxprincess.asuscomm.com
      # KAFKA_ADVERTISED_PORT: 9092
      KAFKA_ADVERTISED_LISTENERS: PLAINTEXT://kafka:9092
      KAFKA_ZOOKEEPER_CONNECT: 192.168.50.32:2181
      KAFKA_LOG_DIRS: /kafka/kafka-logs
      KAFKA_BROKER_ID: 998 # comment out if using multiple brokers
      # KAFKA_CREATE_TOPICS: "test-topic:5:2"
      KAFKA_DEFAULT_REPLICATION_FACTOR: 1
      KAFKA_OFFSETS_TOPIC_REPLICATION_FACTOR: 1
      # KAFKA_UNCLEAN_LEADER_ELECTION_ENABLE: "true"
    restart: always
    depends_on:
      - zookeeper
    # entrypoint: /tmp/entrypoint.sh
    volumes: 
      - ./cluster_config/kafka/logs:/kafka/kafka-logs
      - ./cluster_config/kafka/config:/opt/kafka/config
      # - ./entrypoint.sh:/tmp/entrypoint.sh
      - /var/run/docker.sock:/var/run/docker.sock

  kowl:
    image: docker.redpanda.com/vectorized/console:master-217260f
    container_name: redpanda_console
    restart: on-failure
    entrypoint: /bin/sh
    command: -c "echo \"$$CONSOLE_CONFIG_FILE\" > /tmp/config.yml; /app/console"
    environment:
      CONFIG_FILEPATH: /tmp/config.yml
      CONSOLE_CONFIG_FILE: |
        kafka:
          brokers: ["192.168.50.32:9092"]
    ports:
      - "8085:8080"
    depends_on:
      - kafka

  glue:
    image: amazon/aws-glue-libs:glue_libs_4.0.0_image_01
    container_name: glue
    restart: on-failure
    secrets:
      - aws_access_key_id
      - aws_secret_access_key
    environment:
      - AWS_ACCESS_KEY_ID=aws_access_key_id
      - AWS_SECRET_ACCESS_KEY=aws_secret_access_key
    ports:
    - "8898:8888"
    volumes:
    - ./redditStreaming:/opt/workspace/redditStreaming

  glue_history:
    image: stevenhurwitt/glue_history:latest
    container_name: glue_history
    restart: on-failure
    secrets:
      - aws_access_key_id
      - aws_secret_access_key
    environment:
      - AWS_ACCESS_KEY_ID=aws_access_key_id
      - AWS_SECRET_ACCESS_KEY=aws_secret_access_key
    ports:
    - "8892:8888"
    volumes:
    - ./glue_history:/tmp<|MERGE_RESOLUTION|>--- conflicted
+++ resolved
@@ -58,13 +58,8 @@
     image: stevenhurwitt/spark-worker:latest
     container_name: spark-worker-1
     environment:
-<<<<<<< HEAD
-      - SPARK_WORKER_CORES=4
-      - SPARK_WORKER_MEMORY=4096m
-=======
       - SPARK_WORKER_CORES=2
       - SPARK_WORKER_MEMORY=2048m
->>>>>>> 069ed2f8
     ports:
       - 4041:4040
       - 8083:8081
@@ -78,13 +73,8 @@
     image: stevenhurwitt/spark-worker:latest
     container_name: spark-worker-2
     environment:
-<<<<<<< HEAD
-      - SPARK_WORKER_CORES=4
-      - SPARK_WORKER_MEMORY=4096m
-=======
       - SPARK_WORKER_CORES=2
       - SPARK_WORKER_MEMORY=2048m
->>>>>>> 069ed2f8
     ports:
       - 4042:4040
       - 8082:8082
